use crate::{
    px, size, Action, AnyBox, AnyDrag, AnyView, AppContext, AsyncWindowContext, AvailableSpace,
    Bounds, BoxShadow, Context, Corners, CursorStyle, DevicePixels, DispatchContext, DisplayId,
    Edges, Effect, Entity, EntityId, EventEmitter, FileDropEvent, FocusEvent, FontId,
    GlobalElementId, GlyphId, Hsla, ImageData, InputEvent, IsZero, KeyListener, KeyMatch,
    KeyMatcher, Keystroke, LayoutId, Model, ModelContext, Modifiers, MonochromeSprite, MouseButton,
    MouseDownEvent, MouseMoveEvent, MouseUpEvent, Path, Pixels, PlatformAtlas, PlatformDisplay,
    PlatformInputHandler, PlatformWindow, Point, PolychromeSprite, PromptLevel, Quad, Render,
    RenderGlyphParams, RenderImageParams, RenderSvgParams, ScaledPixels, SceneBuilder, Shadow,
    SharedString, Size, Style, SubscriberSet, Subscription, TaffyLayoutEngine, Task, Underline,
    UnderlineStyle, View, VisualContext, WeakView, WindowBounds, WindowOptions, SUBPIXEL_VARIANTS,
};
use anyhow::{anyhow, Result};
use collections::HashMap;
use derive_more::{Deref, DerefMut};
use futures::{
    channel::{mpsc, oneshot},
    StreamExt,
};
use parking_lot::RwLock;
use slotmap::SlotMap;
use smallvec::SmallVec;
use std::{
    any::{Any, TypeId},
    borrow::{Borrow, BorrowMut, Cow},
    fmt::Debug,
    future::Future,
    hash::{Hash, Hasher},
    marker::PhantomData,
    mem,
    rc::Rc,
    sync::{
        atomic::{AtomicUsize, Ordering::SeqCst},
        Arc,
    },
};
use util::ResultExt;

/// A global stacking order, which is created by stacking successive z-index values.
/// Each z-index will always be interpreted in the context of its parent z-index.
#[derive(Deref, DerefMut, Ord, PartialOrd, Eq, PartialEq, Clone, Default)]
pub(crate) struct StackingOrder(pub(crate) SmallVec<[u32; 16]>);

/// Represents the two different phases when dispatching events.
#[derive(Default, Copy, Clone, Debug, Eq, PartialEq)]
pub enum DispatchPhase {
    /// After the capture phase comes the bubble phase, in which mouse event listeners are
    /// invoked front to back and keyboard event listeners are invoked from the focused element
    /// to the root of the element tree. This is the phase you'll most commonly want to use when
    /// registering event listeners.
    #[default]
    Bubble,
    /// During the initial capture phase, mouse event listeners are invoked back to front, and keyboard
    /// listeners are invoked from the root of the tree downward toward the focused element. This phase
    /// is used for special purposes such as clearing the "pressed" state for click events. If
    /// you stop event propagation during this phase, you need to know what you're doing. Handlers
    /// outside of the immediate region may rely on detecting non-local events during this phase.
    Capture,
}

type AnyObserver = Box<dyn FnMut(&mut WindowContext) -> bool + 'static>;
type AnyListener = Box<dyn FnMut(&dyn Any, DispatchPhase, &mut WindowContext) + 'static>;
type AnyKeyListener = Box<
    dyn Fn(
            &dyn Any,
            &[&DispatchContext],
            DispatchPhase,
            &mut WindowContext,
        ) -> Option<Box<dyn Action>>
        + 'static,
>;
type AnyFocusListener = Box<dyn Fn(&FocusEvent, &mut WindowContext) + 'static>;
type AnyWindowFocusListener = Box<dyn FnMut(&FocusEvent, &mut WindowContext) -> bool + 'static>;

slotmap::new_key_type! { pub struct FocusId; }

impl FocusId {
    /// Obtains whether the element associated with this handle is currently focused.
    pub fn is_focused(&self, cx: &WindowContext) -> bool {
        cx.window.focus == Some(*self)
    }

    /// Obtains whether the element associated with this handle contains the focused
    /// element or is itself focused.
    pub fn contains_focused(&self, cx: &WindowContext) -> bool {
        cx.focused()
            .map_or(false, |focused| self.contains(focused.id, cx))
    }

    /// Obtains whether the element associated with this handle is contained within the
    /// focused element or is itself focused.
    pub fn within_focused(&self, cx: &WindowContext) -> bool {
        let focused = cx.focused();
        focused.map_or(false, |focused| focused.id.contains(*self, cx))
    }

    /// Obtains whether this handle contains the given handle in the most recently rendered frame.
    pub(crate) fn contains(&self, other: Self, cx: &WindowContext) -> bool {
        let mut ancestor = Some(other);
        while let Some(ancestor_id) = ancestor {
            if *self == ancestor_id {
                return true;
            } else {
                ancestor = cx
                    .window
                    .current_frame
                    .focus_parents_by_child
                    .get(&ancestor_id)
                    .copied();
            }
        }
        false
    }
}

/// A handle which can be used to track and manipulate the focused element in a window.
pub struct FocusHandle {
    pub(crate) id: FocusId,
    handles: Arc<RwLock<SlotMap<FocusId, AtomicUsize>>>,
}

impl FocusHandle {
    pub(crate) fn new(handles: &Arc<RwLock<SlotMap<FocusId, AtomicUsize>>>) -> Self {
        let id = handles.write().insert(AtomicUsize::new(1));
        Self {
            id,
            handles: handles.clone(),
        }
    }

    pub(crate) fn for_id(
        id: FocusId,
        handles: &Arc<RwLock<SlotMap<FocusId, AtomicUsize>>>,
    ) -> Option<Self> {
        let lock = handles.read();
        let ref_count = lock.get(id)?;
        if ref_count.load(SeqCst) == 0 {
            None
        } else {
            ref_count.fetch_add(1, SeqCst);
            Some(Self {
                id,
                handles: handles.clone(),
            })
        }
    }

    /// Obtains whether the element associated with this handle is currently focused.
    pub fn is_focused(&self, cx: &WindowContext) -> bool {
        self.id.is_focused(cx)
    }

    /// Obtains whether the element associated with this handle contains the focused
    /// element or is itself focused.
    pub fn contains_focused(&self, cx: &WindowContext) -> bool {
        self.id.contains_focused(cx)
    }

    /// Obtains whether the element associated with this handle is contained within the
    /// focused element or is itself focused.
    pub fn within_focused(&self, cx: &WindowContext) -> bool {
        self.id.within_focused(cx)
    }

    /// Obtains whether this handle contains the given handle in the most recently rendered frame.
    pub(crate) fn contains(&self, other: &Self, cx: &WindowContext) -> bool {
        self.id.contains(other.id, cx)
    }
}

impl Clone for FocusHandle {
    fn clone(&self) -> Self {
        Self::for_id(self.id, &self.handles).unwrap()
    }
}

impl PartialEq for FocusHandle {
    fn eq(&self, other: &Self) -> bool {
        self.id == other.id
    }
}

impl Eq for FocusHandle {}

impl Drop for FocusHandle {
    fn drop(&mut self) {
        self.handles
            .read()
            .get(self.id)
            .unwrap()
            .fetch_sub(1, SeqCst);
    }
}

// Holds the state for a specific window.
pub struct Window {
    pub(crate) handle: AnyWindowHandle,
    pub(crate) removed: bool,
    platform_window: Box<dyn PlatformWindow>,
    display_id: DisplayId,
    sprite_atlas: Arc<dyn PlatformAtlas>,
    rem_size: Pixels,
    content_size: Size<Pixels>,
    pub(crate) layout_engine: TaffyLayoutEngine,
    pub(crate) root_view: Option<AnyView>,
    pub(crate) element_id_stack: GlobalElementId,
    pub(crate) previous_frame: Frame,
    pub(crate) current_frame: Frame,
    pub(crate) focus_handles: Arc<RwLock<SlotMap<FocusId, AtomicUsize>>>,
    pub(crate) focus_listeners: SubscriberSet<(), AnyWindowFocusListener>,
    default_prevented: bool,
    mouse_position: Point<Pixels>,
    requested_cursor_style: Option<CursorStyle>,
    pub(crate) requested_input_handler: Option<Box<dyn PlatformInputHandler>>,
    scale_factor: f32,
    bounds: WindowBounds,
    bounds_observers: SubscriberSet<(), AnyObserver>,
    active: bool,
    activation_observers: SubscriberSet<(), AnyObserver>,
    pub(crate) dirty: bool,
    pub(crate) last_blur: Option<Option<FocusId>>,
    pub(crate) focus: Option<FocusId>,
}

#[derive(Default)]
pub(crate) struct Frame {
    element_states: HashMap<GlobalElementId, AnyBox>,
    key_matchers: HashMap<GlobalElementId, KeyMatcher>,
    mouse_listeners: HashMap<TypeId, Vec<(StackingOrder, AnyListener)>>,
    pub(crate) focus_listeners: Vec<AnyFocusListener>,
    key_dispatch_stack: Vec<KeyDispatchStackFrame>,
    freeze_key_dispatch_stack: bool,
    focus_parents_by_child: HashMap<FocusId, FocusId>,
    pub(crate) scene_builder: SceneBuilder,
    z_index_stack: StackingOrder,
    content_mask_stack: Vec<ContentMask<Pixels>>,
    element_offset_stack: Vec<Point<Pixels>>,
    focus_stack: Vec<FocusId>,
}

impl Window {
    pub(crate) fn new(
        handle: AnyWindowHandle,
        options: WindowOptions,
        cx: &mut AppContext,
    ) -> Self {
        let platform_window = cx.platform.open_window(handle, options);
        let display_id = platform_window.display().id();
        let sprite_atlas = platform_window.sprite_atlas();
        let mouse_position = platform_window.mouse_position();
        let content_size = platform_window.content_size();
        let scale_factor = platform_window.scale_factor();
        let bounds = platform_window.bounds();

        platform_window.on_resize(Box::new({
            let mut cx = cx.to_async();
            move |_, _| {
                handle
                    .update(&mut cx, |_, cx| cx.window_bounds_changed())
                    .log_err();
            }
        }));
        platform_window.on_moved(Box::new({
            let mut cx = cx.to_async();
            move || {
                handle
                    .update(&mut cx, |_, cx| cx.window_bounds_changed())
                    .log_err();
            }
        }));
        platform_window.on_active_status_change(Box::new({
            let mut cx = cx.to_async();
            move |active| {
                handle
                    .update(&mut cx, |_, cx| {
                        cx.window.active = active;
                        cx.window
                            .activation_observers
                            .clone()
                            .retain(&(), |callback| callback(cx));
                    })
                    .log_err();
            }
        }));

        platform_window.on_input({
            let mut cx = cx.to_async();
            Box::new(move |event| {
                handle
                    .update(&mut cx, |_, cx| cx.dispatch_event(event))
                    .log_err()
                    .unwrap_or(false)
            })
        });

        Window {
            handle,
            removed: false,
            platform_window,
            display_id,
            sprite_atlas,
            rem_size: px(16.),
            content_size,
            layout_engine: TaffyLayoutEngine::new(),
            root_view: None,
            element_id_stack: GlobalElementId::default(),
            previous_frame: Frame::default(),
            current_frame: Frame::default(),
            focus_handles: Arc::new(RwLock::new(SlotMap::with_key())),
            focus_listeners: SubscriberSet::new(),
            default_prevented: true,
            mouse_position,
            requested_cursor_style: None,
            requested_input_handler: None,
            scale_factor,
            bounds,
            bounds_observers: SubscriberSet::new(),
            active: false,
            activation_observers: SubscriberSet::new(),
            dirty: true,
            last_blur: None,
            focus: None,
        }
    }
}

/// When constructing the element tree, we maintain a stack of key dispatch frames until we
/// find the focused element. We interleave key listeners with dispatch contexts so we can use the
/// contexts when matching key events against the keymap. A key listener can be either an action
/// handler or a [KeyDown] / [KeyUp] event listener.
enum KeyDispatchStackFrame {
    Listener {
        event_type: TypeId,
        listener: AnyKeyListener,
    },
    Context(DispatchContext),
}

/// Indicates which region of the window is visible. Content falling outside of this mask will not be
/// rendered. Currently, only rectangular content masks are supported, but we give the mask its own type
/// to leave room to support more complex shapes in the future.
#[derive(Clone, Debug, Default, PartialEq, Eq)]
#[repr(C)]
pub struct ContentMask<P: Clone + Default + Debug> {
    pub bounds: Bounds<P>,
}

impl ContentMask<Pixels> {
    /// Scale the content mask's pixel units by the given scaling factor.
    pub fn scale(&self, factor: f32) -> ContentMask<ScaledPixels> {
        ContentMask {
            bounds: self.bounds.scale(factor),
        }
    }

    /// Intersect the content mask with the given content mask.
    pub fn intersect(&self, other: &Self) -> Self {
        let bounds = self.bounds.intersect(&other.bounds);
        ContentMask { bounds }
    }
}

/// Provides access to application state in the context of a single window. Derefs
/// to an `AppContext`, so you can also pass a `WindowContext` to any method that takes
/// an `AppContext` and call any `AppContext` methods.
pub struct WindowContext<'a> {
    pub(crate) app: &'a mut AppContext,
    pub(crate) window: &'a mut Window,
}

impl<'a> WindowContext<'a> {
    pub(crate) fn new(app: &'a mut AppContext, window: &'a mut Window) -> Self {
        Self { app, window }
    }

    /// Obtain a handle to the window that belongs to this context.
    pub fn window_handle(&self) -> AnyWindowHandle {
        self.window.handle
    }

    /// Mark the window as dirty, scheduling it to be redrawn on the next frame.
    pub fn notify(&mut self) {
        self.window.dirty = true;
    }

    /// Close this window.
    pub fn remove_window(&mut self) {
        self.window.removed = true;
    }

    /// Obtain a new `FocusHandle`, which allows you to track and manipulate the keyboard focus
    /// for elements rendered within this window.
    pub fn focus_handle(&mut self) -> FocusHandle {
        FocusHandle::new(&self.window.focus_handles)
    }

    /// Obtain the currently focused `FocusHandle`. If no elements are focused, returns `None`.
    pub fn focused(&self) -> Option<FocusHandle> {
        self.window
            .focus
            .and_then(|id| FocusHandle::for_id(id, &self.window.focus_handles))
    }

    /// Move focus to the element associated with the given `FocusHandle`.
    pub fn focus(&mut self, handle: &FocusHandle) {
        if self.window.last_blur.is_none() {
            self.window.last_blur = Some(self.window.focus);
        }

        self.window.focus = Some(handle.id);
        self.app.push_effect(Effect::FocusChanged {
            window_handle: self.window.handle,
            focused: Some(handle.id),
        });
        self.notify();
    }

    /// Remove focus from all elements within this context's window.
    pub fn blur(&mut self) {
        if self.window.last_blur.is_none() {
            self.window.last_blur = Some(self.window.focus);
        }

        self.window.focus = None;
        self.app.push_effect(Effect::FocusChanged {
            window_handle: self.window.handle,
            focused: None,
        });
        self.notify();
    }

    /// Schedules the given function to be run at the end of the current effect cycle, allowing entities
    /// that are currently on the stack to be returned to the app.
    pub fn defer(&mut self, f: impl FnOnce(&mut WindowContext) + 'static) {
        let handle = self.window.handle;
        self.app.defer(move |cx| {
            handle.update(cx, |_, cx| f(cx)).ok();
        });
    }

    pub fn subscribe<Emitter, E, Evt>(
        &mut self,
        entity: &E,
        mut on_event: impl FnMut(E, &Evt, &mut WindowContext<'_>) + 'static,
    ) -> Subscription
    where
        Emitter: EventEmitter<Evt>,
        E: Entity<Emitter>,
        Evt: 'static,
    {
        let entity_id = entity.entity_id();
        let entity = entity.downgrade();
        let window_handle = self.window.handle;
        self.app.event_listeners.insert(
            entity_id,
            (
                TypeId::of::<Evt>(),
                Box::new(move |event, cx| {
                    window_handle
                        .update(cx, |_, cx| {
                            if let Some(handle) = E::upgrade_from(&entity) {
                                let event = event.downcast_ref().expect("invalid event type");
                                on_event(handle, event, cx);
                                true
                            } else {
                                false
                            }
                        })
                        .unwrap_or(false)
                }),
            ),
        )
    }

    /// Create an `AsyncWindowContext`, which has a static lifetime and can be held across
    /// await points in async code.
    pub fn to_async(&self) -> AsyncWindowContext {
        AsyncWindowContext::new(self.app.to_async(), self.window.handle)
    }

    /// Schedule the given closure to be run directly after the current frame is rendered.
    pub fn on_next_frame(&mut self, callback: impl FnOnce(&mut WindowContext) + 'static) {
        let handle = self.window.handle;
        let display_id = self.window.display_id;

        if !self.frame_consumers.contains_key(&display_id) {
            let (tx, mut rx) = mpsc::unbounded::<()>();
            self.platform.set_display_link_output_callback(
                display_id,
                Box::new(move |_current_time, _output_time| _ = tx.unbounded_send(())),
            );

            let consumer_task = self.app.spawn(|cx| async move {
                while rx.next().await.is_some() {
                    cx.update(|cx| {
                        for callback in cx
                            .next_frame_callbacks
                            .get_mut(&display_id)
                            .unwrap()
                            .drain(..)
                            .collect::<SmallVec<[_; 32]>>()
                        {
                            callback(cx);
                        }
                    })
                    .ok();

                    // Flush effects, then stop the display link if no new next_frame_callbacks have been added.

                    cx.update(|cx| {
                        if cx.next_frame_callbacks.is_empty() {
                            cx.platform.stop_display_link(display_id);
                        }
                    })
                    .ok();
                }
            });
            self.frame_consumers.insert(display_id, consumer_task);
        }

        if self.next_frame_callbacks.is_empty() {
            self.platform.start_display_link(display_id);
        }

        self.next_frame_callbacks
            .entry(display_id)
            .or_default()
            .push(Box::new(move |cx: &mut AppContext| {
                cx.update_window(handle, |_root_view, cx| callback(cx)).ok();
            }));
    }

    /// Spawn the future returned by the given closure on the application thread pool.
    /// The closure is provided a handle to the current window and an `AsyncWindowContext` for
    /// use within your future.
    pub fn spawn<Fut, R>(&mut self, f: impl FnOnce(AsyncWindowContext) -> Fut) -> Task<R>
    where
        R: 'static,
        Fut: Future<Output = R> + 'static,
    {
        self.app
            .spawn(|app| f(AsyncWindowContext::new(app, self.window.handle)))
    }

    /// Update the global of the given type. The given closure is given simultaneous mutable
    /// access both to the global and the context.
    pub fn update_global<G, R>(&mut self, f: impl FnOnce(&mut G, &mut Self) -> R) -> R
    where
        G: 'static,
    {
        let mut global = self.app.lease_global::<G>();
        let result = f(&mut global, self);
        self.app.end_global_lease(global);
        result
    }

    /// Add a node to the layout tree for the current frame. Takes the `Style` of the element for which
    /// layout is being requested, along with the layout ids of any children. This method is called during
    /// calls to the `Element::layout` trait method and enables any element to participate in layout.
    pub fn request_layout(
        &mut self,
        style: &Style,
        children: impl IntoIterator<Item = LayoutId>,
    ) -> LayoutId {
        self.app.layout_id_buffer.clear();
        self.app.layout_id_buffer.extend(children.into_iter());
        let rem_size = self.rem_size();

        self.window
            .layout_engine
            .request_layout(style, rem_size, &self.app.layout_id_buffer)
    }

    /// Add a node to the layout tree for the current frame. Instead of taking a `Style` and children,
    /// this variant takes a function that is invoked during layout so you can use arbitrary logic to
    /// determine the element's size. One place this is used internally is when measuring text.
    ///
    /// The given closure is invoked at layout time with the known dimensions and available space and
    /// returns a `Size`.
    pub fn request_measured_layout<
        F: Fn(Size<Option<Pixels>>, Size<AvailableSpace>) -> Size<Pixels> + Send + Sync + 'static,
    >(
        &mut self,
        style: Style,
        rem_size: Pixels,
        measure: F,
    ) -> LayoutId {
        self.window
            .layout_engine
            .request_measured_layout(style, rem_size, measure)
    }

    pub fn compute_layout(&mut self, layout_id: LayoutId, available_space: Size<AvailableSpace>) {
        self.window
            .layout_engine
            .compute_layout(layout_id, available_space)
    }

    /// Obtain the bounds computed for the given LayoutId relative to the window. This method should not
    /// be invoked until the paint phase begins, and will usually be invoked by GPUI itself automatically
    /// in order to pass your element its `Bounds` automatically.
    pub fn layout_bounds(&mut self, layout_id: LayoutId) -> Bounds<Pixels> {
        let mut bounds = self
            .window
            .layout_engine
            .layout_bounds(layout_id)
            .map(Into::into);
        bounds.origin += self.element_offset();
        bounds
    }

    fn window_bounds_changed(&mut self) {
        self.window.scale_factor = self.window.platform_window.scale_factor();
        self.window.content_size = self.window.platform_window.content_size();
        self.window.bounds = self.window.platform_window.bounds();
        self.window.display_id = self.window.platform_window.display().id();
        self.window.dirty = true;

        self.window
            .bounds_observers
            .clone()
            .retain(&(), |callback| callback(self));
    }

    pub fn window_bounds(&self) -> WindowBounds {
        self.window.bounds
    }

    pub fn is_window_active(&self) -> bool {
        self.window.active
    }

    pub fn zoom_window(&self) {
        self.window.platform_window.zoom();
    }

    pub fn display(&self) -> Option<Rc<dyn PlatformDisplay>> {
        self.platform
            .displays()
            .into_iter()
            .find(|display| display.id() == self.window.display_id)
    }

    pub fn show_character_palette(&self) {
        self.window.platform_window.show_character_palette();
    }

    /// The scale factor of the display associated with the window. For example, it could
    /// return 2.0 for a "retina" display, indicating that each logical pixel should actually
    /// be rendered as two pixels on screen.
    pub fn scale_factor(&self) -> f32 {
        self.window.scale_factor
    }

    /// The size of an em for the base font of the application. Adjusting this value allows the
    /// UI to scale, just like zooming a web page.
    pub fn rem_size(&self) -> Pixels {
        self.window.rem_size
    }

    /// Sets the size of an em for the base font of the application. Adjusting this value allows the
    /// UI to scale, just like zooming a web page.
    pub fn set_rem_size(&mut self, rem_size: impl Into<Pixels>) {
        self.window.rem_size = rem_size.into();
    }

    /// The line height associated with the current text style.
    pub fn line_height(&self) -> Pixels {
        let rem_size = self.rem_size();
        let text_style = self.text_style();
        text_style
            .line_height
            .to_pixels(text_style.font_size.into(), rem_size)
    }

    /// Call to prevent the default action of an event. Currently only used to prevent
    /// parent elements from becoming focused on mouse down.
    pub fn prevent_default(&mut self) {
        self.window.default_prevented = true;
    }

    /// Obtain whether default has been prevented for the event currently being dispatched.
    pub fn default_prevented(&self) -> bool {
        self.window.default_prevented
    }

    /// Register a mouse event listener on the window for the current frame. The type of event
    /// is determined by the first parameter of the given listener. When the next frame is rendered
    /// the listener will be cleared.
    ///
    /// This is a fairly low-level method, so prefer using event handlers on elements unless you have
    /// a specific need to register a global listener.
    pub fn on_mouse_event<Event: 'static>(
        &mut self,
        handler: impl Fn(&Event, DispatchPhase, &mut WindowContext) + 'static,
    ) {
        let order = self.window.current_frame.z_index_stack.clone();
        self.window
            .current_frame
            .mouse_listeners
            .entry(TypeId::of::<Event>())
            .or_default()
            .push((
                order,
                Box::new(move |event: &dyn Any, phase, cx| {
                    handler(event.downcast_ref().unwrap(), phase, cx)
                }),
            ))
    }

    /// The position of the mouse relative to the window.
    pub fn mouse_position(&self) -> Point<Pixels> {
        self.window.mouse_position
    }

    pub fn set_cursor_style(&mut self, style: CursorStyle) {
        self.window.requested_cursor_style = Some(style)
    }

    /// Called during painting to invoke the given closure in a new stacking context. The given
    /// z-index is interpreted relative to the previous call to `stack`.
    pub fn stack<R>(&mut self, z_index: u32, f: impl FnOnce(&mut Self) -> R) -> R {
        self.window.current_frame.z_index_stack.push(z_index);
        let result = f(self);
        self.window.current_frame.z_index_stack.pop();
        result
    }

    /// Paint one or more drop shadows into the scene for the current frame at the current z-index.
    pub fn paint_shadows(
        &mut self,
        bounds: Bounds<Pixels>,
        corner_radii: Corners<Pixels>,
        shadows: &[BoxShadow],
    ) {
        let scale_factor = self.scale_factor();
        let content_mask = self.content_mask();
        let window = &mut *self.window;
        for shadow in shadows {
            let mut shadow_bounds = bounds;
            shadow_bounds.origin += shadow.offset;
            shadow_bounds.dilate(shadow.spread_radius);
            window.current_frame.scene_builder.insert(
                &window.current_frame.z_index_stack,
                Shadow {
                    order: 0,
                    bounds: shadow_bounds.scale(scale_factor),
                    content_mask: content_mask.scale(scale_factor),
                    corner_radii: corner_radii.scale(scale_factor),
                    color: shadow.color,
                    blur_radius: shadow.blur_radius.scale(scale_factor),
                },
            );
        }
    }

    /// Paint one or more quads into the scene for the current frame at the current stacking context.
    /// Quads are colored rectangular regions with an optional background, border, and corner radius.
    pub fn paint_quad(
        &mut self,
        bounds: Bounds<Pixels>,
        corner_radii: Corners<Pixels>,
        background: impl Into<Hsla>,
        border_widths: Edges<Pixels>,
        border_color: impl Into<Hsla>,
    ) {
        let scale_factor = self.scale_factor();
        let content_mask = self.content_mask();

        let window = &mut *self.window;
        window.current_frame.scene_builder.insert(
            &window.current_frame.z_index_stack,
            Quad {
                order: 0,
                bounds: bounds.scale(scale_factor),
                content_mask: content_mask.scale(scale_factor),
                background: background.into(),
                border_color: border_color.into(),
                corner_radii: corner_radii.scale(scale_factor),
                border_widths: border_widths.scale(scale_factor),
            },
        );
    }

    /// Paint the given `Path` into the scene for the current frame at the current z-index.
    pub fn paint_path(&mut self, mut path: Path<Pixels>, color: impl Into<Hsla>) {
        let scale_factor = self.scale_factor();
        let content_mask = self.content_mask();
        path.content_mask = content_mask;
        path.color = color.into();
        let window = &mut *self.window;
        window.current_frame.scene_builder.insert(
            &window.current_frame.z_index_stack,
            path.scale(scale_factor),
        );
    }

    /// Paint an underline into the scene for the current frame at the current z-index.
    pub fn paint_underline(
        &mut self,
        origin: Point<Pixels>,
        width: Pixels,
        style: &UnderlineStyle,
    ) -> Result<()> {
        let scale_factor = self.scale_factor();
        let height = if style.wavy {
            style.thickness * 3.
        } else {
            style.thickness
        };
        let bounds = Bounds {
            origin,
            size: size(width, height),
        };
        let content_mask = self.content_mask();
        let window = &mut *self.window;
        window.current_frame.scene_builder.insert(
            &window.current_frame.z_index_stack,
            Underline {
                order: 0,
                bounds: bounds.scale(scale_factor),
                content_mask: content_mask.scale(scale_factor),
                thickness: style.thickness.scale(scale_factor),
                color: style.color.unwrap_or_default(),
                wavy: style.wavy,
            },
        );
        Ok(())
    }

    /// Paint a monochrome (non-emoji) glyph into the scene for the current frame at the current z-index.
    /// The y component of the origin is the baseline of the glyph.
    pub fn paint_glyph(
        &mut self,
        origin: Point<Pixels>,
        font_id: FontId,
        glyph_id: GlyphId,
        font_size: Pixels,
        color: Hsla,
    ) -> Result<()> {
        let scale_factor = self.scale_factor();
        let glyph_origin = origin.scale(scale_factor);
        let subpixel_variant = Point {
            x: (glyph_origin.x.0.fract() * SUBPIXEL_VARIANTS as f32).floor() as u8,
            y: (glyph_origin.y.0.fract() * SUBPIXEL_VARIANTS as f32).floor() as u8,
        };
        let params = RenderGlyphParams {
            font_id,
            glyph_id,
            font_size,
            subpixel_variant,
            scale_factor,
            is_emoji: false,
        };

        let raster_bounds = self.text_system().raster_bounds(&params)?;
        if !raster_bounds.is_zero() {
            let tile =
                self.window
                    .sprite_atlas
                    .get_or_insert_with(&params.clone().into(), &mut || {
                        let (size, bytes) = self.text_system().rasterize_glyph(&params)?;
                        Ok((size, Cow::Owned(bytes)))
                    })?;
            let bounds = Bounds {
                origin: glyph_origin.map(|px| px.floor()) + raster_bounds.origin.map(Into::into),
                size: tile.bounds.size.map(Into::into),
            };
            let content_mask = self.content_mask().scale(scale_factor);
            let window = &mut *self.window;
            window.current_frame.scene_builder.insert(
                &window.current_frame.z_index_stack,
                MonochromeSprite {
                    order: 0,
                    bounds,
                    content_mask,
                    color,
                    tile,
                },
            );
        }
        Ok(())
    }

    /// Paint an emoji glyph into the scene for the current frame at the current z-index.
    /// The y component of the origin is the baseline of the glyph.
    pub fn paint_emoji(
        &mut self,
        origin: Point<Pixels>,
        font_id: FontId,
        glyph_id: GlyphId,
        font_size: Pixels,
    ) -> Result<()> {
        let scale_factor = self.scale_factor();
        let glyph_origin = origin.scale(scale_factor);
        let params = RenderGlyphParams {
            font_id,
            glyph_id,
            font_size,
            // We don't render emojis with subpixel variants.
            subpixel_variant: Default::default(),
            scale_factor,
            is_emoji: true,
        };

        let raster_bounds = self.text_system().raster_bounds(&params)?;
        if !raster_bounds.is_zero() {
            let tile =
                self.window
                    .sprite_atlas
                    .get_or_insert_with(&params.clone().into(), &mut || {
                        let (size, bytes) = self.text_system().rasterize_glyph(&params)?;
                        Ok((size, Cow::Owned(bytes)))
                    })?;
            let bounds = Bounds {
                origin: glyph_origin.map(|px| px.floor()) + raster_bounds.origin.map(Into::into),
                size: tile.bounds.size.map(Into::into),
            };
            let content_mask = self.content_mask().scale(scale_factor);
            let window = &mut *self.window;

            window.current_frame.scene_builder.insert(
                &window.current_frame.z_index_stack,
                PolychromeSprite {
                    order: 0,
                    bounds,
                    corner_radii: Default::default(),
                    content_mask,
                    tile,
                    grayscale: false,
                },
            );
        }
        Ok(())
    }

    /// Paint a monochrome SVG into the scene for the current frame at the current stacking context.
    pub fn paint_svg(
        &mut self,
        bounds: Bounds<Pixels>,
        path: SharedString,
        color: Hsla,
    ) -> Result<()> {
        let scale_factor = self.scale_factor();
        let bounds = bounds.scale(scale_factor);
        // Render the SVG at twice the size to get a higher quality result.
        let params = RenderSvgParams {
            path,
            size: bounds
                .size
                .map(|pixels| DevicePixels::from((pixels.0 * 2.).ceil() as i32)),
        };

        let tile =
            self.window
                .sprite_atlas
                .get_or_insert_with(&params.clone().into(), &mut || {
                    let bytes = self.svg_renderer.render(&params)?;
                    Ok((params.size, Cow::Owned(bytes)))
                })?;
        let content_mask = self.content_mask().scale(scale_factor);

        let window = &mut *self.window;
        window.current_frame.scene_builder.insert(
            &window.current_frame.z_index_stack,
            MonochromeSprite {
                order: 0,
                bounds,
                content_mask,
                color,
                tile,
            },
        );

        Ok(())
    }

    /// Paint an image into the scene for the current frame at the current z-index.
    pub fn paint_image(
        &mut self,
        bounds: Bounds<Pixels>,
        corner_radii: Corners<Pixels>,
        data: Arc<ImageData>,
        grayscale: bool,
    ) -> Result<()> {
        let scale_factor = self.scale_factor();
        let bounds = bounds.scale(scale_factor);
        let params = RenderImageParams { image_id: data.id };

        let tile = self
            .window
            .sprite_atlas
            .get_or_insert_with(&params.clone().into(), &mut || {
                Ok((data.size(), Cow::Borrowed(data.as_bytes())))
            })?;
        let content_mask = self.content_mask().scale(scale_factor);
        let corner_radii = corner_radii.scale(scale_factor);

        let window = &mut *self.window;
        window.current_frame.scene_builder.insert(
            &window.current_frame.z_index_stack,
            PolychromeSprite {
                order: 0,
                bounds,
                content_mask,
                corner_radii,
                tile,
                grayscale,
            },
        );
        Ok(())
    }

    /// Draw pixels to the display for this window based on the contents of its scene.
    pub(crate) fn draw(&mut self) {
        let root_view = self.window.root_view.take().unwrap();

        self.start_frame();

        self.stack(0, |cx| {
            let available_space = cx.window.content_size.map(Into::into);
            root_view.draw(available_space, cx);
        });

        if let Some(active_drag) = self.app.active_drag.take() {
            self.stack(1, |cx| {
                let offset = cx.mouse_position() - active_drag.cursor_offset;
                cx.with_element_offset(Some(offset), |cx| {
                    let available_space =
                        size(AvailableSpace::MinContent, AvailableSpace::MinContent);
                    active_drag.view.draw(available_space, cx);
                    cx.active_drag = Some(active_drag);
                });
            });
        } else if let Some(active_tooltip) = self.app.active_tooltip.take() {
            self.stack(1, |cx| {
                cx.with_element_offset(Some(active_tooltip.cursor_offset), |cx| {
                    let available_space =
                        size(AvailableSpace::MinContent, AvailableSpace::MinContent);
                    active_tooltip.view.draw(available_space, cx);
                });
            });
        }

        self.window.root_view = Some(root_view);
        let scene = self.window.current_frame.scene_builder.build();

        self.window.platform_window.draw(scene);
        let cursor_style = self
            .window
            .requested_cursor_style
            .take()
            .unwrap_or(CursorStyle::Arrow);
        self.platform.set_cursor_style(cursor_style);
        if let Some(handler) = self.window.requested_input_handler.take() {
            self.window.platform_window.set_input_handler(handler);
        }

        self.window.dirty = false;
    }

    /// Rotate the current frame and the previous frame, then clear the current frame.
    /// We repopulate all state in the current frame during each paint.
    fn start_frame(&mut self) {
        self.text_system().start_frame();

        let window = &mut *self.window;
        mem::swap(&mut window.previous_frame, &mut window.current_frame);
        let frame = &mut window.current_frame;
        frame.element_states.clear();
        frame.key_matchers.clear();
        frame.mouse_listeners.values_mut().for_each(Vec::clear);
        frame.focus_listeners.clear();
        frame.key_dispatch_stack.clear();
        frame.focus_parents_by_child.clear();
        frame.freeze_key_dispatch_stack = false;
    }

    /// Dispatch a mouse or keyboard event on the window.
    pub fn dispatch_event(&mut self, event: InputEvent) -> bool {
        // Handlers may set this to false by calling `stop_propagation`
        self.app.propagate_event = true;
        self.window.default_prevented = false;

        let event = match event {
            // Track the mouse position with our own state, since accessing the platform
            // API for the mouse position can only occur on the main thread.
            InputEvent::MouseMove(mouse_move) => {
                self.window.mouse_position = mouse_move.position;
                InputEvent::MouseMove(mouse_move)
            }
            // Translate dragging and dropping of external files from the operating system
            // to internal drag and drop events.
            InputEvent::FileDrop(file_drop) => match file_drop {
                FileDropEvent::Entered { position, files } => {
                    self.window.mouse_position = position;
                    if self.active_drag.is_none() {
                        self.active_drag = Some(AnyDrag {
                            view: self.build_view(|_| files).into(),
                            cursor_offset: position,
                        });
                    }
                    InputEvent::MouseDown(MouseDownEvent {
                        position,
                        button: MouseButton::Left,
                        click_count: 1,
                        modifiers: Modifiers::default(),
                    })
                }
                FileDropEvent::Pending { position } => {
                    self.window.mouse_position = position;
                    InputEvent::MouseMove(MouseMoveEvent {
                        position,
                        pressed_button: Some(MouseButton::Left),
                        modifiers: Modifiers::default(),
                    })
                }
                FileDropEvent::Submit { position } => {
                    self.window.mouse_position = position;
                    InputEvent::MouseUp(MouseUpEvent {
                        button: MouseButton::Left,
                        position,
                        modifiers: Modifiers::default(),
                        click_count: 1,
                    })
                }
                FileDropEvent::Exited => InputEvent::MouseUp(MouseUpEvent {
                    button: MouseButton::Left,
                    position: Point::default(),
                    modifiers: Modifiers::default(),
                    click_count: 1,
                }),
            },
            _ => event,
        };

        if let Some(any_mouse_event) = event.mouse_event() {
            if let Some(mut handlers) = self
                .window
                .current_frame
                .mouse_listeners
                .remove(&any_mouse_event.type_id())
            {
                // Because handlers may add other handlers, we sort every time.
                handlers.sort_by(|(a, _), (b, _)| a.cmp(b));

                // Capture phase, events bubble from back to front. Handlers for this phase are used for
                // special purposes, such as detecting events outside of a given Bounds.
                for (_, handler) in &mut handlers {
                    handler(any_mouse_event, DispatchPhase::Capture, self);
                    if !self.app.propagate_event {
                        break;
                    }
                }

                // Bubble phase, where most normal handlers do their work.
                if self.app.propagate_event {
                    for (_, handler) in handlers.iter_mut().rev() {
                        handler(any_mouse_event, DispatchPhase::Bubble, self);
                        if !self.app.propagate_event {
                            break;
                        }
                    }
                }

                if self.app.propagate_event
                    && any_mouse_event.downcast_ref::<MouseUpEvent>().is_some()
                {
                    self.active_drag = None;
                }

                // Just in case any handlers added new handlers, which is weird, but possible.
                handlers.extend(
                    self.window
                        .current_frame
                        .mouse_listeners
                        .get_mut(&any_mouse_event.type_id())
                        .into_iter()
                        .flat_map(|handlers| handlers.drain(..)),
                );
                self.window
                    .current_frame
                    .mouse_listeners
                    .insert(any_mouse_event.type_id(), handlers);
            }
        } else if let Some(any_key_event) = event.keyboard_event() {
            let key_dispatch_stack = mem::take(&mut self.window.current_frame.key_dispatch_stack);
            let key_event_type = any_key_event.type_id();
            let mut context_stack = SmallVec::<[&DispatchContext; 16]>::new();

            for (ix, frame) in key_dispatch_stack.iter().enumerate() {
                match frame {
                    KeyDispatchStackFrame::Listener {
                        event_type,
                        listener,
                    } => {
                        if key_event_type == *event_type {
                            if let Some(action) = listener(
                                any_key_event,
                                &context_stack,
                                DispatchPhase::Capture,
                                self,
                            ) {
                                self.dispatch_action(action, &key_dispatch_stack[..ix]);
                            }
                            if !self.app.propagate_event {
                                break;
                            }
                        }
                    }
                    KeyDispatchStackFrame::Context(context) => {
                        context_stack.push(&context);
                    }
                }
            }

            if self.app.propagate_event {
                for (ix, frame) in key_dispatch_stack.iter().enumerate().rev() {
                    match frame {
                        KeyDispatchStackFrame::Listener {
                            event_type,
                            listener,
                        } => {
                            if key_event_type == *event_type {
                                if let Some(action) = listener(
                                    any_key_event,
                                    &context_stack,
                                    DispatchPhase::Bubble,
                                    self,
                                ) {
                                    self.dispatch_action(action, &key_dispatch_stack[..ix]);
                                }

                                if !self.app.propagate_event {
                                    break;
                                }
                            }
                        }
                        KeyDispatchStackFrame::Context(_) => {
                            context_stack.pop();
                        }
                    }
                }
            }

            drop(context_stack);
            self.window.current_frame.key_dispatch_stack = key_dispatch_stack;
        }

        !self.app.propagate_event
    }

    /// Attempt to map a keystroke to an action based on the keymap.
    pub fn match_keystroke(
        &mut self,
        element_id: &GlobalElementId,
        keystroke: &Keystroke,
        context_stack: &[&DispatchContext],
    ) -> KeyMatch {
        let key_match = self
            .window
            .current_frame
            .key_matchers
            .get_mut(element_id)
            .unwrap()
            .match_keystroke(keystroke, context_stack);

        if key_match.is_some() {
            for matcher in self.window.current_frame.key_matchers.values_mut() {
                matcher.clear_pending();
            }
        }

        key_match
    }

    /// Register the given handler to be invoked whenever the global of the given type
    /// is updated.
    pub fn observe_global<G: 'static>(
        &mut self,
        f: impl Fn(&mut WindowContext<'_>) + 'static,
    ) -> Subscription {
        let window_handle = self.window.handle;
        self.global_observers.insert(
            TypeId::of::<G>(),
            Box::new(move |cx| window_handle.update(cx, |_, cx| f(cx)).is_ok()),
        )
    }

    pub fn activate_window(&self) {
        self.window.platform_window.activate();
    }

    pub fn prompt(
        &self,
        level: PromptLevel,
        msg: &str,
        answers: &[&str],
    ) -> oneshot::Receiver<usize> {
        self.window.platform_window.prompt(level, msg, answers)
    }

    fn dispatch_action(
        &mut self,
        action: Box<dyn Action>,
        dispatch_stack: &[KeyDispatchStackFrame],
    ) {
        let action_type = action.as_any().type_id();

        if let Some(mut global_listeners) = self.app.global_action_listeners.remove(&action_type) {
            for listener in &global_listeners {
                listener(action.as_ref(), DispatchPhase::Capture, self);
                if !self.app.propagate_event {
                    break;
                }
            }
            global_listeners.extend(
                self.global_action_listeners
                    .remove(&action_type)
                    .unwrap_or_default(),
            );
            self.global_action_listeners
                .insert(action_type, global_listeners);
        }

        if self.app.propagate_event {
            for stack_frame in dispatch_stack {
                if let KeyDispatchStackFrame::Listener {
                    event_type,
                    listener,
                } = stack_frame
                {
                    if action_type == *event_type {
                        listener(action.as_any(), &[], DispatchPhase::Capture, self);
                        if !self.app.propagate_event {
                            break;
                        }
                    }
                }
            }
        }

        if self.app.propagate_event {
            for stack_frame in dispatch_stack.iter().rev() {
                if let KeyDispatchStackFrame::Listener {
                    event_type,
                    listener,
                } = stack_frame
                {
                    if action_type == *event_type {
                        self.app.propagate_event = false;
                        listener(action.as_any(), &[], DispatchPhase::Bubble, self);
                        if !self.app.propagate_event {
                            break;
                        }
                    }
                }
            }
        }

        if self.app.propagate_event {
            if let Some(mut global_listeners) =
                self.app.global_action_listeners.remove(&action_type)
            {
                for listener in global_listeners.iter().rev() {
                    self.app.propagate_event = false;
                    listener(action.as_ref(), DispatchPhase::Bubble, self);
                    if !self.app.propagate_event {
                        break;
                    }
                }
                global_listeners.extend(
                    self.global_action_listeners
                        .remove(&action_type)
                        .unwrap_or_default(),
                );
                self.global_action_listeners
                    .insert(action_type, global_listeners);
            }
        }
    }
}

impl Context for WindowContext<'_> {
    type Result<T> = T;

    fn build_model<T>(
        &mut self,
        build_model: impl FnOnce(&mut ModelContext<'_, T>) -> T,
    ) -> Model<T>
    where
        T: 'static,
    {
        let slot = self.app.entities.reserve();
        let model = build_model(&mut ModelContext::new(&mut *self.app, slot.downgrade()));
        self.entities.insert(slot, model)
    }

    fn update_model<T: 'static, R>(
        &mut self,
        model: &Model<T>,
        update: impl FnOnce(&mut T, &mut ModelContext<'_, T>) -> R,
    ) -> R {
        let mut entity = self.entities.lease(model);
        let result = update(
            &mut *entity,
            &mut ModelContext::new(&mut *self.app, model.downgrade()),
        );
        self.entities.end_lease(entity);
        result
    }

    fn update_window<T, F>(&mut self, window: AnyWindowHandle, update: F) -> Result<T>
    where
        F: FnOnce(AnyView, &mut WindowContext<'_>) -> T,
    {
        if window == self.window.handle {
            let root_view = self.window.root_view.clone().unwrap();
            Ok(update(root_view, self))
        } else {
            window.update(self.app, update)
        }
    }

    fn read_model<T, R>(
        &self,
        handle: &Model<T>,
        read: impl FnOnce(&T, &AppContext) -> R,
    ) -> Self::Result<R>
    where
        T: 'static,
    {
        let entity = self.entities.read(handle);
        read(&*entity, &*self.app)
    }
}

impl VisualContext for WindowContext<'_> {
    fn build_view<V>(
        &mut self,
        build_view_state: impl FnOnce(&mut ViewContext<'_, V>) -> V,
    ) -> Self::Result<View<V>>
    where
        V: 'static + Render,
    {
        let slot = self.app.entities.reserve();
        let view = View {
            model: slot.clone(),
        };
        let mut cx = ViewContext::new(&mut *self.app, &mut *self.window, &view);
        let entity = build_view_state(&mut cx);
        cx.entities.insert(slot, entity);

        cx.new_view_observers
            .clone()
            .retain(&TypeId::of::<V>(), |observer| {
                let any_view = AnyView::from(view.clone());
                (observer)(any_view, self);
                true
            });

        view
    }

    /// Update the given view. Prefer calling `View::update` instead, which calls this method.
    fn update_view<T: 'static, R>(
        &mut self,
        view: &View<T>,
        update: impl FnOnce(&mut T, &mut ViewContext<'_, T>) -> R,
    ) -> Self::Result<R> {
        let mut lease = self.app.entities.lease(&view.model);
        let mut cx = ViewContext::new(&mut *self.app, &mut *self.window, &view);
        let result = update(&mut *lease, &mut cx);
        cx.app.entities.end_lease(lease);
        result
    }

    fn replace_root_view<V>(
        &mut self,
        build_view: impl FnOnce(&mut ViewContext<'_, V>) -> V,
    ) -> Self::Result<View<V>>
    where
        V: Render,
    {
        let slot = self.app.entities.reserve();
        let view = View {
            model: slot.clone(),
        };
        let mut cx = ViewContext::new(&mut *self.app, &mut *self.window, &view);
        let entity = build_view(&mut cx);
        self.entities.insert(slot, entity);
        self.window.root_view = Some(view.clone().into());
        view
    }
}

impl<'a> std::ops::Deref for WindowContext<'a> {
    type Target = AppContext;

    fn deref(&self) -> &Self::Target {
        &self.app
    }
}

impl<'a> std::ops::DerefMut for WindowContext<'a> {
    fn deref_mut(&mut self) -> &mut Self::Target {
        &mut self.app
    }
}

impl<'a> Borrow<AppContext> for WindowContext<'a> {
    fn borrow(&self) -> &AppContext {
        &self.app
    }
}

impl<'a> BorrowMut<AppContext> for WindowContext<'a> {
    fn borrow_mut(&mut self) -> &mut AppContext {
        &mut self.app
    }
}

pub trait BorrowWindow: BorrowMut<Window> + BorrowMut<AppContext> {
    fn app_mut(&mut self) -> &mut AppContext {
        self.borrow_mut()
    }

    fn window(&self) -> &Window {
        self.borrow()
    }

    fn window_mut(&mut self) -> &mut Window {
        self.borrow_mut()
    }

    /// Pushes the given element id onto the global stack and invokes the given closure
    /// with a `GlobalElementId`, which disambiguates the given id in the context of its ancestor
    /// ids. Because elements are discarded and recreated on each frame, the `GlobalElementId` is
    /// used to associate state with identified elements across separate frames.
    fn with_element_id<R>(
        &mut self,
        id: impl Into<ElementId>,
        f: impl FnOnce(GlobalElementId, &mut Self) -> R,
    ) -> R {
        let keymap = self.app_mut().keymap.clone();
        let window = self.window_mut();
        window.element_id_stack.push(id.into());
        let global_id = window.element_id_stack.clone();

        if window.current_frame.key_matchers.get(&global_id).is_none() {
            window.current_frame.key_matchers.insert(
                global_id.clone(),
                window
                    .previous_frame
                    .key_matchers
                    .remove(&global_id)
                    .unwrap_or_else(|| KeyMatcher::new(keymap)),
            );
        }

        let result = f(global_id, self);
        let window: &mut Window = self.borrow_mut();
        window.element_id_stack.pop();
        result
    }

    /// Invoke the given function with the given content mask after intersecting it
    /// with the current mask.
    fn with_content_mask<R>(
        &mut self,
        mask: ContentMask<Pixels>,
        f: impl FnOnce(&mut Self) -> R,
    ) -> R {
        let mask = mask.intersect(&self.content_mask());
        self.window_mut()
            .current_frame
            .content_mask_stack
            .push(mask);
        let result = f(self);
        self.window_mut().current_frame.content_mask_stack.pop();
        result
    }

    /// Update the global element offset based on the given offset. This is used to implement
    /// scrolling and position drag handles.
    fn with_element_offset<R>(
        &mut self,
        offset: Option<Point<Pixels>>,
        f: impl FnOnce(&mut Self) -> R,
    ) -> R {
        let Some(offset) = offset else {
            return f(self);
        };

        let offset = self.element_offset() + offset;
        self.window_mut()
            .current_frame
            .element_offset_stack
            .push(offset);
        let result = f(self);
        self.window_mut().current_frame.element_offset_stack.pop();
        result
    }

    /// Obtain the current element offset.
    fn element_offset(&self) -> Point<Pixels> {
        self.window()
            .current_frame
            .element_offset_stack
            .last()
            .copied()
            .unwrap_or_default()
    }

    /// Update or intialize state for an element with the given id that lives across multiple
    /// frames. If an element with this id existed in the previous frame, its state will be passed
    /// to the given closure. The state returned by the closure will be stored so it can be referenced
    /// when drawing the next frame.
    fn with_element_state<S, R>(
        &mut self,
        id: ElementId,
        f: impl FnOnce(Option<S>, &mut Self) -> (R, S),
    ) -> R
    where
        S: 'static,
    {
        self.with_element_id(id, |global_id, cx| {
            if let Some(any) = cx
                .window_mut()
                .current_frame
                .element_states
                .remove(&global_id)
                .or_else(|| {
                    cx.window_mut()
                        .previous_frame
                        .element_states
                        .remove(&global_id)
                })
            {
                // Using the extra inner option to avoid needing to reallocate a new box.
                let mut state_box = any
                    .downcast::<Option<S>>()
                    .expect("invalid element state type for id");
                let state = state_box
                    .take()
                    .expect("element state is already on the stack");
                let (result, state) = f(Some(state), cx);
                state_box.replace(state);
                cx.window_mut()
                    .current_frame
                    .element_states
                    .insert(global_id, state_box);
                result
            } else {
                let (result, state) = f(None, cx);
                cx.window_mut()
                    .current_frame
                    .element_states
                    .insert(global_id, Box::new(Some(state)));
                result
            }
        })
    }

    /// Like `with_element_state`, but for situations where the element_id is optional. If the
    /// id is `None`, no state will be retrieved or stored.
    fn with_optional_element_state<S, R>(
        &mut self,
        element_id: Option<ElementId>,
        f: impl FnOnce(Option<S>, &mut Self) -> (R, S),
    ) -> R
    where
        S: 'static,
    {
        if let Some(element_id) = element_id {
            self.with_element_state(element_id, f)
        } else {
            f(None, self).0
        }
    }

    /// Obtain the current content mask.
    fn content_mask(&self) -> ContentMask<Pixels> {
        self.window()
            .current_frame
            .content_mask_stack
            .last()
            .cloned()
            .unwrap_or_else(|| ContentMask {
                bounds: Bounds {
                    origin: Point::default(),
                    size: self.window().content_size,
                },
            })
    }

    /// The size of an em for the base font of the application. Adjusting this value allows the
    /// UI to scale, just like zooming a web page.
    fn rem_size(&self) -> Pixels {
        self.window().rem_size
    }
}

impl Borrow<Window> for WindowContext<'_> {
    fn borrow(&self) -> &Window {
        &self.window
    }
}

impl BorrowMut<Window> for WindowContext<'_> {
    fn borrow_mut(&mut self) -> &mut Window {
        &mut self.window
    }
}

impl<T> BorrowWindow for T where T: BorrowMut<AppContext> + BorrowMut<Window> {}

pub struct ViewContext<'a, V> {
    window_cx: WindowContext<'a>,
    view: &'a View<V>,
}

impl<V> Borrow<AppContext> for ViewContext<'_, V> {
    fn borrow(&self) -> &AppContext {
        &*self.window_cx.app
    }
}

impl<V> BorrowMut<AppContext> for ViewContext<'_, V> {
    fn borrow_mut(&mut self) -> &mut AppContext {
        &mut *self.window_cx.app
    }
}

impl<V> Borrow<Window> for ViewContext<'_, V> {
    fn borrow(&self) -> &Window {
        &*self.window_cx.window
    }
}

impl<V> BorrowMut<Window> for ViewContext<'_, V> {
    fn borrow_mut(&mut self) -> &mut Window {
        &mut *self.window_cx.window
    }
}

impl<'a, V: 'static> ViewContext<'a, V> {
    pub(crate) fn new(app: &'a mut AppContext, window: &'a mut Window, view: &'a View<V>) -> Self {
        Self {
            window_cx: WindowContext::new(app, window),
            view,
        }
    }

    // todo!("change this to return a reference");
    pub fn view(&self) -> View<V> {
        self.view.clone()
    }

    pub fn model(&self) -> Model<V> {
        self.view.model.clone()
    }

    /// Access the underlying window context.
    pub fn window_context(&mut self) -> &mut WindowContext<'a> {
        &mut self.window_cx
    }

    pub fn with_z_index<R>(&mut self, z_index: u32, f: impl FnOnce(&mut Self) -> R) -> R {
        self.window.current_frame.z_index_stack.push(z_index);
        let result = f(self);
        self.window.current_frame.z_index_stack.pop();
        result
    }

    pub fn on_next_frame(&mut self, f: impl FnOnce(&mut V, &mut ViewContext<V>) + 'static)
    where
        V: 'static,
    {
        let view = self.view();
        self.window_cx.on_next_frame(move |cx| view.update(cx, f));
    }

    /// Schedules the given function to be run at the end of the current effect cycle, allowing entities
    /// that are currently on the stack to be returned to the app.
    pub fn defer(&mut self, f: impl FnOnce(&mut V, &mut ViewContext<V>) + 'static) {
        let view = self.view().downgrade();
        self.window_cx.defer(move |cx| {
            view.update(cx, f).ok();
        });
    }

    pub fn observe<V2, E>(
        &mut self,
        entity: &E,
        mut on_notify: impl FnMut(&mut V, E, &mut ViewContext<'_, V>) + 'static,
    ) -> Subscription
    where
        V2: 'static,
        V: 'static,
        E: Entity<V2>,
    {
        let view = self.view().downgrade();
        let entity_id = entity.entity_id();
        let entity = entity.downgrade();
        let window_handle = self.window.handle;
        self.app.observers.insert(
            entity_id,
            Box::new(move |cx| {
                window_handle
                    .update(cx, |_, cx| {
                        if let Some(handle) = E::upgrade_from(&entity) {
                            view.update(cx, |this, cx| on_notify(this, handle, cx))
                                .is_ok()
                        } else {
                            false
                        }
                    })
                    .unwrap_or(false)
            }),
        )
    }

    pub fn subscribe<V2, E, Evt>(
        &mut self,
        entity: &E,
        mut on_event: impl FnMut(&mut V, E, &Evt, &mut ViewContext<'_, V>) + 'static,
    ) -> Subscription
    where
        V2: EventEmitter<Evt>,
        E: Entity<V2>,
        Evt: 'static,
    {
        let view = self.view().downgrade();
        let entity_id = entity.entity_id();
        let handle = entity.downgrade();
        let window_handle = self.window.handle;
        self.app.event_listeners.insert(
            entity_id,
            (
                TypeId::of::<Evt>(),
                Box::new(move |event, cx| {
                    window_handle
                        .update(cx, |_, cx| {
                            if let Some(handle) = E::upgrade_from(&handle) {
                                let event = event.downcast_ref().expect("invalid event type");
                                view.update(cx, |this, cx| on_event(this, handle, event, cx))
                                    .is_ok()
                            } else {
                                false
                            }
                        })
                        .unwrap_or(false)
                }),
            ),
        )
    }

    pub fn on_release(
        &mut self,
        on_release: impl FnOnce(&mut V, &mut WindowContext) + 'static,
    ) -> Subscription {
        let window_handle = self.window.handle;
        self.app.release_listeners.insert(
            self.view.model.entity_id,
            Box::new(move |this, cx| {
                let this = this.downcast_mut().expect("invalid entity type");
                let _ = window_handle.update(cx, |_, cx| on_release(this, cx));
            }),
        )
    }

    pub fn observe_release<V2, E>(
        &mut self,
        entity: &E,
        mut on_release: impl FnMut(&mut V, &mut V2, &mut ViewContext<'_, V>) + 'static,
    ) -> Subscription
    where
        V: 'static,
        V2: 'static,
        E: Entity<V2>,
    {
        let view = self.view().downgrade();
        let entity_id = entity.entity_id();
        let window_handle = self.window.handle;
        self.app.release_listeners.insert(
            entity_id,
            Box::new(move |entity, cx| {
                let entity = entity.downcast_mut().expect("invalid entity type");
                let _ = window_handle.update(cx, |_, cx| {
                    view.update(cx, |this, cx| on_release(this, entity, cx))
                });
            }),
        )
    }

    pub fn notify(&mut self) {
        self.window_cx.notify();
        self.window_cx.app.push_effect(Effect::Notify {
            emitter: self.view.model.entity_id,
        });
    }

    pub fn observe_window_bounds(
        &mut self,
        mut callback: impl FnMut(&mut V, &mut ViewContext<V>) + 'static,
    ) -> Subscription {
        let view = self.view.downgrade();
        self.window.bounds_observers.insert(
            (),
            Box::new(move |cx| view.update(cx, |view, cx| callback(view, cx)).is_ok()),
        )
    }

    pub fn observe_window_activation(
        &mut self,
        mut callback: impl FnMut(&mut V, &mut ViewContext<V>) + 'static,
    ) -> Subscription {
        let view = self.view.downgrade();
        self.window.activation_observers.insert(
            (),
            Box::new(move |cx| view.update(cx, |view, cx| callback(view, cx)).is_ok()),
        )
    }

    /// Register a listener to be called when the given focus handle receives focus.
    /// Unlike [on_focus_changed], returns a subscription and persists until the subscription
    /// is dropped.
    pub fn on_focus(
        &mut self,
        handle: &FocusHandle,
        mut listener: impl FnMut(&mut V, &mut ViewContext<V>) + 'static,
    ) -> Subscription {
        let view = self.view.downgrade();
        let focus_id = handle.id;
        self.window.focus_listeners.insert(
            (),
            Box::new(move |event, cx| {
                view.update(cx, |view, cx| {
                    if event.focused.as_ref().map(|focused| focused.id) == Some(focus_id) {
                        listener(view, cx)
                    }
                })
                .is_ok()
            }),
        )
    }

    /// Register a listener to be called when the given focus handle or one of its descendants receives focus.
    /// Unlike [on_focus_changed], returns a subscription and persists until the subscription
    /// is dropped.
    pub fn on_focus_in(
        &mut self,
        handle: &FocusHandle,
        mut listener: impl FnMut(&mut V, &mut ViewContext<V>) + 'static,
    ) -> Subscription {
        let view = self.view.downgrade();
        let focus_id = handle.id;
        self.window.focus_listeners.insert(
            (),
            Box::new(move |event, cx| {
                view.update(cx, |view, cx| {
                    if event
                        .focused
                        .as_ref()
                        .map_or(false, |focused| focus_id.contains(focused.id, cx))
                    {
                        listener(view, cx)
                    }
                })
                .is_ok()
            }),
        )
    }

    /// Register a listener to be called when the given focus handle loses focus.
    /// Unlike [on_focus_changed], returns a subscription and persists until the subscription
    /// is dropped.
    pub fn on_blur(
        &mut self,
        handle: &FocusHandle,
        mut listener: impl FnMut(&mut V, &mut ViewContext<V>) + 'static,
    ) -> Subscription {
        let view = self.view.downgrade();
        let focus_id = handle.id;
        self.window.focus_listeners.insert(
            (),
            Box::new(move |event, cx| {
                view.update(cx, |view, cx| {
                    if event.blurred.as_ref().map(|blurred| blurred.id) == Some(focus_id) {
                        listener(view, cx)
                    }
                })
                .is_ok()
            }),
        )
    }

    /// Register a listener to be called when the given focus handle or one of its descendants loses focus.
    /// Unlike [on_focus_changed], returns a subscription and persists until the subscription
    /// is dropped.
    pub fn on_focus_out(
        &mut self,
        handle: &FocusHandle,
        mut listener: impl FnMut(&mut V, &mut ViewContext<V>) + 'static,
    ) -> Subscription {
        let view = self.view.downgrade();
        let focus_id = handle.id;
        self.window.focus_listeners.insert(
            (),
            Box::new(move |event, cx| {
                view.update(cx, |view, cx| {
                    if event
                        .blurred
                        .as_ref()
                        .map_or(false, |blurred| focus_id.contains(blurred.id, cx))
                    {
                        listener(view, cx)
                    }
                })
                .is_ok()
            }),
        )
    }

    /// Register a focus listener for the current frame only. It will be cleared
    /// on the next frame render. You should use this method only from within elements,
    /// and we may want to enforce that better via a different context type.
    // todo!() Move this to `FrameContext` to emphasize its individuality?
    pub fn on_focus_changed(
        &mut self,
        listener: impl Fn(&mut V, &FocusEvent, &mut ViewContext<V>) + 'static,
    ) {
        let handle = self.view().downgrade();
        self.window
            .current_frame
            .focus_listeners
            .push(Box::new(move |event, cx| {
                handle
                    .update(cx, |view, cx| listener(view, event, cx))
                    .log_err();
            }));
    }

    pub fn with_key_listeners<R>(
        &mut self,
        key_listeners: impl IntoIterator<Item = (TypeId, KeyListener<V>)>,
        f: impl FnOnce(&mut Self) -> R,
    ) -> R {
        let old_stack_len = self.window.current_frame.key_dispatch_stack.len();
        if !self.window.current_frame.freeze_key_dispatch_stack {
            for (event_type, listener) in key_listeners {
                let handle = self.view().downgrade();
                let listener = Box::new(
                    move |event: &dyn Any,
                          context_stack: &[&DispatchContext],
                          phase: DispatchPhase,
                          cx: &mut WindowContext<'_>| {
                        handle
                            .update(cx, |view, cx| {
                                listener(view, event, context_stack, phase, cx)
                            })
                            .log_err()
                            .flatten()
                    },
                );
                self.window.current_frame.key_dispatch_stack.push(
                    KeyDispatchStackFrame::Listener {
                        event_type,
                        listener,
                    },
                );
            }
        }

        let result = f(self);

        if !self.window.current_frame.freeze_key_dispatch_stack {
            self.window
                .current_frame
                .key_dispatch_stack
                .truncate(old_stack_len);
        }

        result
    }

    pub fn with_key_dispatch_context<R>(
        &mut self,
        context: DispatchContext,
        f: impl FnOnce(&mut Self) -> R,
    ) -> R {
        if context.is_empty() {
            return f(self);
        }

        if !self.window.current_frame.freeze_key_dispatch_stack {
            self.window
                .current_frame
                .key_dispatch_stack
                .push(KeyDispatchStackFrame::Context(context));
        }

        let result = f(self);

        if !self.window.previous_frame.freeze_key_dispatch_stack {
            self.window.previous_frame.key_dispatch_stack.pop();
        }

        result
    }

    pub fn with_focus<R>(
        &mut self,
        focus_handle: FocusHandle,
        f: impl FnOnce(&mut Self) -> R,
    ) -> R {
        if let Some(parent_focus_id) = self.window.current_frame.focus_stack.last().copied() {
            self.window
                .current_frame
                .focus_parents_by_child
                .insert(focus_handle.id, parent_focus_id);
        }
        self.window.current_frame.focus_stack.push(focus_handle.id);

        if Some(focus_handle.id) == self.window.focus {
            self.window.current_frame.freeze_key_dispatch_stack = true;
        }

        let result = f(self);

        self.window.current_frame.focus_stack.pop();
        result
    }

    pub fn spawn<Fut, R>(
        &mut self,
        f: impl FnOnce(WeakView<V>, AsyncWindowContext) -> Fut,
    ) -> Task<R>
    where
        R: 'static,
        Fut: Future<Output = R> + 'static,
    {
        let view = self.view().downgrade();
        self.window_cx.spawn(|cx| f(view, cx))
    }

    pub fn update_global<G, R>(&mut self, f: impl FnOnce(&mut G, &mut Self) -> R) -> R
    where
        G: 'static,
    {
        let mut global = self.app.lease_global::<G>();
        let result = f(&mut global, self);
        self.app.end_global_lease(global);
        result
    }

    pub fn observe_global<G: 'static>(
        &mut self,
        f: impl Fn(&mut V, &mut ViewContext<'_, V>) + 'static,
    ) -> Subscription {
        let window_handle = self.window.handle;
        let view = self.view().downgrade();
        self.global_observers.insert(
            TypeId::of::<G>(),
            Box::new(move |cx| {
                window_handle
                    .update(cx, |_, cx| view.update(cx, |view, cx| f(view, cx)).is_ok())
                    .unwrap_or(false)
            }),
        )
    }

    pub fn on_mouse_event<Event: 'static>(
        &mut self,
        handler: impl Fn(&mut V, &Event, DispatchPhase, &mut ViewContext<V>) + 'static,
    ) {
        let handle = self.view();
        self.window_cx.on_mouse_event(move |event, phase, cx| {
            handle.update(cx, |view, cx| {
                handler(view, event, phase, cx);
            })
        });
    }
}

impl<V> ViewContext<'_, V>
where
<<<<<<< HEAD
    V: InputHandler + 'static,
{
    pub fn handle_text_input(&mut self) {
        self.window.requested_input_handler = Some(Box::new(WindowInputHandler {
            cx: self.app.this.clone(),
            window: self.window_handle(),
            handler: self.view().downgrade(),
        }));
    }
}

impl<V> ViewContext<'_, V> {
    pub fn emit<Evt>(&mut self, event: Evt)
    where
        Evt: 'static,
        V: EventEmitter<Evt>,
    {
=======
    V: EventEmitter,
    V::Event: 'static,
{
    pub fn emit(&mut self, event: V::Event) {
>>>>>>> 97ce9e95
        let emitter = self.view.model.entity_id;
        self.app.push_effect(Effect::Emit {
            emitter,
            event_type: TypeId::of::<Evt>(),
            event: Box::new(event),
        });
    }
}

impl<V> Context for ViewContext<'_, V> {
    type Result<U> = U;

    fn build_model<T: 'static>(
        &mut self,
        build_model: impl FnOnce(&mut ModelContext<'_, T>) -> T,
    ) -> Model<T> {
        self.window_cx.build_model(build_model)
    }

    fn update_model<T: 'static, R>(
        &mut self,
        model: &Model<T>,
        update: impl FnOnce(&mut T, &mut ModelContext<'_, T>) -> R,
    ) -> R {
        self.window_cx.update_model(model, update)
    }

    fn update_window<T, F>(&mut self, window: AnyWindowHandle, update: F) -> Result<T>
    where
        F: FnOnce(AnyView, &mut WindowContext<'_>) -> T,
    {
        self.window_cx.update_window(window, update)
    }

    fn read_model<T, R>(
        &self,
        handle: &Model<T>,
        read: impl FnOnce(&T, &AppContext) -> R,
    ) -> Self::Result<R>
    where
        T: 'static,
    {
        self.window_cx.read_model(handle, read)
    }
}

impl<V: 'static> VisualContext for ViewContext<'_, V> {
    fn build_view<W: Render + 'static>(
        &mut self,
        build_view_state: impl FnOnce(&mut ViewContext<'_, W>) -> W,
    ) -> Self::Result<View<W>> {
        self.window_cx.build_view(build_view_state)
    }

    fn update_view<V2: 'static, R>(
        &mut self,
        view: &View<V2>,
        update: impl FnOnce(&mut V2, &mut ViewContext<'_, V2>) -> R,
    ) -> Self::Result<R> {
        self.window_cx.update_view(view, update)
    }

    fn replace_root_view<W>(
        &mut self,
        build_view: impl FnOnce(&mut ViewContext<'_, W>) -> W,
    ) -> Self::Result<View<W>>
    where
        W: Render,
    {
        self.window_cx.replace_root_view(build_view)
    }
}

impl<'a, V> std::ops::Deref for ViewContext<'a, V> {
    type Target = WindowContext<'a>;

    fn deref(&self) -> &Self::Target {
        &self.window_cx
    }
}

impl<'a, V> std::ops::DerefMut for ViewContext<'a, V> {
    fn deref_mut(&mut self) -> &mut Self::Target {
        &mut self.window_cx
    }
}

// #[derive(Clone, Copy, Eq, PartialEq, Hash)]
slotmap::new_key_type! { pub struct WindowId; }

impl WindowId {
    pub fn as_u64(&self) -> u64 {
        self.0.as_ffi()
    }
}

#[derive(Deref, DerefMut)]
pub struct WindowHandle<V> {
    #[deref]
    #[deref_mut]
    pub(crate) any_handle: AnyWindowHandle,
    state_type: PhantomData<V>,
}

impl<V: 'static + Render> WindowHandle<V> {
    pub fn new(id: WindowId) -> Self {
        WindowHandle {
            any_handle: AnyWindowHandle {
                id,
                state_type: TypeId::of::<V>(),
            },
            state_type: PhantomData,
        }
    }

    pub fn update<C, R>(
        self,
        cx: &mut C,
        update: impl FnOnce(&mut V, &mut ViewContext<'_, V>) -> R,
    ) -> Result<R>
    where
        C: Context,
    {
        cx.update_window(self.any_handle, |root_view, cx| {
            let view = root_view
                .downcast::<V>()
                .map_err(|_| anyhow!("the type of the window's root view has changed"))?;
            Ok(cx.update_view(&view, update))
        })?
    }
}

impl<V> Copy for WindowHandle<V> {}

impl<V> Clone for WindowHandle<V> {
    fn clone(&self) -> Self {
        WindowHandle {
            any_handle: self.any_handle,
            state_type: PhantomData,
        }
    }
}

impl<V> PartialEq for WindowHandle<V> {
    fn eq(&self, other: &Self) -> bool {
        self.any_handle == other.any_handle
    }
}

impl<V> Eq for WindowHandle<V> {}

impl<V> Hash for WindowHandle<V> {
    fn hash<H: Hasher>(&self, state: &mut H) {
        self.any_handle.hash(state);
    }
}

impl<V: 'static> Into<AnyWindowHandle> for WindowHandle<V> {
    fn into(self) -> AnyWindowHandle {
        self.any_handle
    }
}

#[derive(Copy, Clone, PartialEq, Eq, Hash)]
pub struct AnyWindowHandle {
    pub(crate) id: WindowId,
    state_type: TypeId,
}

impl AnyWindowHandle {
    pub fn window_id(&self) -> WindowId {
        self.id
    }

    pub fn downcast<T: 'static>(&self) -> Option<WindowHandle<T>> {
        if TypeId::of::<T>() == self.state_type {
            Some(WindowHandle {
                any_handle: *self,
                state_type: PhantomData,
            })
        } else {
            None
        }
    }

    pub fn update<C, R>(
        self,
        cx: &mut C,
        update: impl FnOnce(AnyView, &mut WindowContext<'_>) -> R,
    ) -> Result<R>
    where
        C: Context,
    {
        cx.update_window(self, update)
    }
}

#[cfg(any(test, feature = "test-support"))]
impl From<SmallVec<[u32; 16]>> for StackingOrder {
    fn from(small_vec: SmallVec<[u32; 16]>) -> Self {
        StackingOrder(small_vec)
    }
}

#[derive(Clone, Debug, Eq, PartialEq, Hash)]
pub enum ElementId {
    View(EntityId),
    Number(usize),
    Name(SharedString),
    FocusHandle(FocusId),
}

impl From<EntityId> for ElementId {
    fn from(id: EntityId) -> Self {
        ElementId::View(id)
    }
}

impl From<usize> for ElementId {
    fn from(id: usize) -> Self {
        ElementId::Number(id)
    }
}

impl From<i32> for ElementId {
    fn from(id: i32) -> Self {
        Self::Number(id as usize)
    }
}

impl From<SharedString> for ElementId {
    fn from(name: SharedString) -> Self {
        ElementId::Name(name)
    }
}

impl From<&'static str> for ElementId {
    fn from(name: &'static str) -> Self {
        ElementId::Name(name.into())
    }
}

impl<'a> From<&'a FocusHandle> for ElementId {
    fn from(handle: &'a FocusHandle) -> Self {
        ElementId::FocusHandle(handle.id)
    }
}<|MERGE_RESOLUTION|>--- conflicted
+++ resolved
@@ -2184,32 +2184,12 @@
     }
 }
 
-impl<V> ViewContext<'_, V>
-where
-<<<<<<< HEAD
-    V: InputHandler + 'static,
-{
-    pub fn handle_text_input(&mut self) {
-        self.window.requested_input_handler = Some(Box::new(WindowInputHandler {
-            cx: self.app.this.clone(),
-            window: self.window_handle(),
-            handler: self.view().downgrade(),
-        }));
-    }
-}
-
 impl<V> ViewContext<'_, V> {
     pub fn emit<Evt>(&mut self, event: Evt)
     where
         Evt: 'static,
         V: EventEmitter<Evt>,
     {
-=======
-    V: EventEmitter,
-    V::Event: 'static,
-{
-    pub fn emit(&mut self, event: V::Event) {
->>>>>>> 97ce9e95
         let emitter = self.view.model.entity_id;
         self.app.push_effect(Effect::Emit {
             emitter,
