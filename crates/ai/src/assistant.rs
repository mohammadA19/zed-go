use crate::{
    assistant_settings::{AssistantDockPosition, AssistantSettings},
    MessageId, MessageMetadata, MessageStatus, OpenAIRequest, OpenAIResponseStreamEvent,
    RequestMessage, Role, SavedConversation, SavedConversationMetadata, SavedMessage,
};
use anyhow::{anyhow, Result};
use chrono::{DateTime, Local};
use collections::{HashMap, HashSet};
use editor::{
    display_map::{BlockDisposition, BlockId, BlockProperties, BlockStyle, ToDisplayPoint},
    scroll::autoscroll::{Autoscroll, AutoscrollStrategy},
    Anchor, Editor, ToOffset,
};
use fs::Fs;
use futures::{io::BufReader, AsyncBufReadExt, AsyncReadExt, Stream, StreamExt};
use gpui::{
    actions,
    elements::*,
    executor::Background,
    geometry::vector::{vec2f, Vector2F},
    platform::{CursorStyle, MouseButton},
    Action, AppContext, AsyncAppContext, ClipboardItem, Entity, ModelContext, ModelHandle,
    Subscription, Task, View, ViewContext, ViewHandle, WeakViewHandle, WindowContext,
};
use isahc::{http::StatusCode, Request, RequestExt};
use language::{language_settings::SoftWrap, Buffer, LanguageRegistry, ToOffset as _};
use serde::Deserialize;
use settings::SettingsStore;
use std::{
    borrow::Cow,
    cell::RefCell,
    cmp, env,
    fmt::Write,
    io, iter,
    ops::Range,
    path::{Path, PathBuf},
    rc::Rc,
    sync::Arc,
    time::Duration,
};
use theme::{ui::IconStyle, AssistantStyle};
use util::{
    channel::ReleaseChannel, paths::CONVERSATIONS_DIR, post_inc, truncate_and_trailoff, ResultExt,
    TryFutureExt,
};
use workspace::{
    dock::{DockPosition, Panel},
    item::Item,
    Save, ToggleZoom, Workspace,
};

const OPENAI_API_URL: &'static str = "https://api.openai.com/v1";

actions!(
    assistant,
    [
        NewContext,
        Assist,
        Split,
        CycleMessageRole,
        QuoteSelection,
        ToggleFocus,
        ResetKey,
    ]
);

pub fn init(cx: &mut AppContext) {
    if *util::channel::RELEASE_CHANNEL == ReleaseChannel::Stable {
        cx.update_default_global::<collections::CommandPaletteFilter, _, _>(move |filter, _cx| {
            filter.filtered_namespaces.insert("assistant");
        });
    }

    settings::register::<AssistantSettings>(cx);
    cx.add_action(
        |workspace: &mut Workspace, _: &NewContext, cx: &mut ViewContext<Workspace>| {
            if let Some(this) = workspace.panel::<AssistantPanel>(cx) {
                this.update(cx, |this, cx| {
                    this.new_conversation(cx);
                })
            }

            workspace.focus_panel::<AssistantPanel>(cx);
        },
    );
    cx.add_action(ConversationEditor::assist);
    cx.capture_action(ConversationEditor::cancel_last_assist);
    cx.capture_action(ConversationEditor::save);
    cx.add_action(ConversationEditor::quote_selection);
    cx.capture_action(ConversationEditor::copy);
    cx.capture_action(ConversationEditor::split);
    cx.capture_action(ConversationEditor::cycle_message_role);
    cx.add_action(AssistantPanel::save_api_key);
    cx.add_action(AssistantPanel::reset_api_key);
    cx.add_action(AssistantPanel::toggle_zoom);
    cx.add_action(
        |workspace: &mut Workspace, _: &ToggleFocus, cx: &mut ViewContext<Workspace>| {
            workspace.toggle_panel_focus::<AssistantPanel>(cx);
        },
    );
}

#[derive(Debug)]
pub enum AssistantPanelEvent {
    ZoomIn,
    ZoomOut,
    Focus,
    Close,
    DockPositionChanged,
}

pub struct AssistantPanel {
    width: Option<f32>,
    height: Option<f32>,
    active_editor_index: Option<usize>,
    editors: Vec<ViewHandle<ConversationEditor>>,
    saved_conversations: Vec<SavedConversationMetadata>,
    saved_conversations_list_state: UniformListState,
    zoomed: bool,
    has_focus: bool,
    api_key: Rc<RefCell<Option<String>>>,
    api_key_editor: Option<ViewHandle<Editor>>,
    has_read_credentials: bool,
    languages: Arc<LanguageRegistry>,
    fs: Arc<dyn Fs>,
    subscriptions: Vec<Subscription>,
    _watch_saved_conversations: Task<Result<()>>,
}

impl AssistantPanel {
    pub fn load(
        workspace: WeakViewHandle<Workspace>,
        cx: AsyncAppContext,
    ) -> Task<Result<ViewHandle<Self>>> {
        cx.spawn(|mut cx| async move {
            let fs = workspace.read_with(&cx, |workspace, _| workspace.app_state().fs.clone())?;
            let saved_conversations = SavedConversationMetadata::list(fs.clone())
                .await
                .log_err()
                .unwrap_or_default();

            // TODO: deserialize state.
            workspace.update(&mut cx, |workspace, cx| {
                cx.add_view::<Self, _>(|cx| {
                    const CONVERSATION_WATCH_DURATION: Duration = Duration::from_millis(100);
                    let _watch_saved_conversations = cx.spawn(move |this, mut cx| async move {
                        let mut events = fs
                            .watch(&CONVERSATIONS_DIR, CONVERSATION_WATCH_DURATION)
                            .await;
                        while events.next().await.is_some() {
                            let saved_conversations = SavedConversationMetadata::list(fs.clone())
                                .await
                                .log_err()
                                .unwrap_or_default();
                            this.update(&mut cx, |this, _| {
                                this.saved_conversations = saved_conversations
                            })
                            .ok();
                        }

                        anyhow::Ok(())
                    });

                    let mut this = Self {
                        active_editor_index: Default::default(),
                        editors: Default::default(),
                        saved_conversations,
                        saved_conversations_list_state: Default::default(),
                        zoomed: false,
                        has_focus: false,
                        api_key: Rc::new(RefCell::new(None)),
                        api_key_editor: None,
                        has_read_credentials: false,
                        languages: workspace.app_state().languages.clone(),
                        fs: workspace.app_state().fs.clone(),
                        width: None,
                        height: None,
                        subscriptions: Default::default(),
                        _watch_saved_conversations,
                    };

                    let mut old_dock_position = this.position(cx);
                    this.subscriptions =
                        vec![cx.observe_global::<SettingsStore, _>(move |this, cx| {
                            let new_dock_position = this.position(cx);
                            if new_dock_position != old_dock_position {
                                old_dock_position = new_dock_position;
                                cx.emit(AssistantPanelEvent::DockPositionChanged);
                            }
                        })];

                    this
                })
            })
        })
    }

    fn new_conversation(&mut self, cx: &mut ViewContext<Self>) -> ViewHandle<ConversationEditor> {
        let editor = cx.add_view(|cx| {
            ConversationEditor::new(
                self.api_key.clone(),
                self.languages.clone(),
                self.fs.clone(),
                cx,
            )
        });
        self.add_conversation(editor.clone(), cx);
        editor
    }

    fn add_conversation(
        &mut self,
        editor: ViewHandle<ConversationEditor>,
        cx: &mut ViewContext<Self>,
    ) {
        self.subscriptions
            .push(cx.subscribe(&editor, Self::handle_conversation_editor_event));

        let conversation = editor.read(cx).conversation.clone();
        self.subscriptions
            .push(cx.observe(&conversation, |_, _, cx| cx.notify()));

        self.active_editor_index = Some(self.editors.len());
        self.editors.push(editor.clone());
        if self.has_focus(cx) {
            cx.focus(&editor);
        }
        cx.notify();
    }

    fn handle_conversation_editor_event(
        &mut self,
        _: ViewHandle<ConversationEditor>,
        event: &ConversationEditorEvent,
        cx: &mut ViewContext<Self>,
    ) {
        match event {
            ConversationEditorEvent::TabContentChanged => cx.notify(),
        }
    }

    fn save_api_key(&mut self, _: &menu::Confirm, cx: &mut ViewContext<Self>) {
        if let Some(api_key) = self
            .api_key_editor
            .as_ref()
            .map(|editor| editor.read(cx).text(cx))
        {
            if !api_key.is_empty() {
                cx.platform()
                    .write_credentials(OPENAI_API_URL, "Bearer", api_key.as_bytes())
                    .log_err();
                *self.api_key.borrow_mut() = Some(api_key);
                self.api_key_editor.take();
                cx.focus_self();
                cx.notify();
            }
        } else {
            cx.propagate_action();
        }
    }

    fn reset_api_key(&mut self, _: &ResetKey, cx: &mut ViewContext<Self>) {
        cx.platform().delete_credentials(OPENAI_API_URL).log_err();
        self.api_key.take();
        self.api_key_editor = Some(build_api_key_editor(cx));
        cx.focus_self();
        cx.notify();
    }

    fn toggle_zoom(&mut self, _: &workspace::ToggleZoom, cx: &mut ViewContext<Self>) {
        if self.zoomed {
            cx.emit(AssistantPanelEvent::ZoomOut)
        } else {
            cx.emit(AssistantPanelEvent::ZoomIn)
        }
    }

    fn active_editor(&self) -> Option<&ViewHandle<ConversationEditor>> {
        self.editors.get(self.active_editor_index?)
    }

    fn render_hamburger_button(style: &IconStyle) -> impl Element<Self> {
        enum ListConversations {}
        Svg::for_style(style.icon.clone())
            .contained()
            .with_style(style.container)
            .mouse::<ListConversations>(0)
            .with_cursor_style(CursorStyle::PointingHand)
            .on_click(MouseButton::Left, |_, this: &mut Self, cx| {
                this.active_editor_index = None;
                cx.notify();
            })
    }

    fn render_current_model(
        &self,
        style: &AssistantStyle,
        cx: &mut ViewContext<Self>,
    ) -> Option<impl Element<Self>> {
        enum Model {}

        let model = self
            .active_editor()?
            .read(cx)
            .conversation
            .read(cx)
            .model
            .clone();

        Some(
            MouseEventHandler::<Model, _>::new(0, cx, |state, _| {
                let style = style.model.style_for(state, false);
                Label::new(model, style.text.clone())
                    .contained()
                    .with_style(style.container)
            })
            .with_cursor_style(CursorStyle::PointingHand)
            .on_click(MouseButton::Left, |_, this, cx| {
                if let Some(editor) = this.active_editor() {
                    editor.update(cx, |editor, cx| {
                        editor.cycle_model(cx);
                    });
                }
            }),
        )
    }

    fn render_remaining_tokens(
        &self,
        style: &AssistantStyle,
        cx: &mut ViewContext<Self>,
    ) -> Option<impl Element<Self>> {
        self.active_editor().and_then(|editor| {
            editor
                .read(cx)
                .conversation
                .read(cx)
                .remaining_tokens()
                .map(|remaining_tokens| {
                    let remaining_tokens_style = if remaining_tokens <= 0 {
                        &style.no_remaining_tokens
                    } else {
                        &style.remaining_tokens
                    };
                    Label::new(
                        remaining_tokens.to_string(),
                        remaining_tokens_style.text.clone(),
                    )
                    .contained()
                    .with_style(remaining_tokens_style.container)
                })
        })
    }

    fn render_plus_button(style: &IconStyle) -> impl Element<Self> {
        enum AddConversation {}
        Svg::for_style(style.icon.clone())
            .contained()
            .with_style(style.container)
            .mouse::<AddConversation>(0)
            .with_cursor_style(CursorStyle::PointingHand)
            .on_click(MouseButton::Left, |_, this: &mut Self, cx| {
                this.new_conversation(cx);
            })
    }

    fn render_zoom_button(
        &self,
        style: &AssistantStyle,
        cx: &mut ViewContext<Self>,
    ) -> impl Element<Self> {
        enum ToggleZoomButton {}

        let style = if self.zoomed {
            &style.zoom_out_button
        } else {
            &style.zoom_in_button
        };

        MouseEventHandler::<ToggleZoomButton, _>::new(0, cx, |_, _| {
            Svg::for_style(style.icon.clone())
                .contained()
                .with_style(style.container)
        })
        .with_cursor_style(CursorStyle::PointingHand)
        .on_click(MouseButton::Left, |_, this, cx| {
            this.toggle_zoom(&ToggleZoom, cx);
        })
    }

    fn render_saved_conversation(
        &mut self,
        index: usize,
        cx: &mut ViewContext<Self>,
    ) -> impl Element<Self> {
        let conversation = &self.saved_conversations[index];
        let path = conversation.path.clone();
        MouseEventHandler::<SavedConversationMetadata, _>::new(index, cx, move |state, cx| {
            let style = &theme::current(cx).assistant.saved_conversation;
            Flex::row()
                .with_child(
                    Label::new(
                        conversation.mtime.format("%F %I:%M%p").to_string(),
                        style.saved_at.text.clone(),
                    )
                    .aligned()
                    .contained()
                    .with_style(style.saved_at.container),
                )
                .with_child(
                    Label::new(conversation.title.clone(), style.title.text.clone())
                        .aligned()
                        .contained()
                        .with_style(style.title.container),
                )
                .contained()
                .with_style(*style.container.style_for(state, false))
        })
        .with_cursor_style(CursorStyle::PointingHand)
        .on_click(MouseButton::Left, move |_, this, cx| {
            this.open_conversation(path.clone(), cx)
                .detach_and_log_err(cx)
        })
    }

    fn open_conversation(&mut self, path: PathBuf, cx: &mut ViewContext<Self>) -> Task<Result<()>> {
        if let Some(ix) = self.editor_index_for_path(&path, cx) {
            self.active_editor_index = Some(ix);
            cx.notify();
            return Task::ready(Ok(()));
        }

        let fs = self.fs.clone();
        let conversation = Conversation::load(
            path.clone(),
            self.api_key.clone(),
            self.languages.clone(),
            self.fs.clone(),
            cx,
        );
        cx.spawn(|this, mut cx| async move {
            let conversation = conversation.await?;
            this.update(&mut cx, |this, cx| {
                // If, by the time we've loaded the conversation, the user has already opened
                // the same conversation, we don't want to open it again.
                if let Some(ix) = this.editor_index_for_path(&path, cx) {
                    this.active_editor_index = Some(ix);
                } else {
                    let editor = cx
                        .add_view(|cx| ConversationEditor::from_conversation(conversation, fs, cx));
                    this.add_conversation(editor, cx);
                }
            })?;
            Ok(())
        })
    }

    fn editor_index_for_path(&self, path: &Path, cx: &AppContext) -> Option<usize> {
        self.editors
            .iter()
            .position(|editor| editor.read(cx).conversation.read(cx).path.as_deref() == Some(path))
    }
}

fn build_api_key_editor(cx: &mut ViewContext<AssistantPanel>) -> ViewHandle<Editor> {
    cx.add_view(|cx| {
        let mut editor = Editor::single_line(
            Some(Arc::new(|theme| theme.assistant.api_key_editor.clone())),
            cx,
        );
        editor.set_placeholder_text("sk-000000000000000000000000000000000000000000000000", cx);
        editor
    })
}

impl Entity for AssistantPanel {
    type Event = AssistantPanelEvent;
}

impl View for AssistantPanel {
    fn ui_name() -> &'static str {
        "AssistantPanel"
    }

    fn render(&mut self, cx: &mut ViewContext<Self>) -> AnyElement<Self> {
        let theme = &theme::current(cx);
        let style = &theme.assistant;
        if let Some(api_key_editor) = self.api_key_editor.as_ref() {
            Flex::column()
                .with_child(
                    Text::new(
                        "Paste your OpenAI API key and press Enter to use the assistant",
                        style.api_key_prompt.text.clone(),
                    )
                    .aligned(),
                )
                .with_child(
                    ChildView::new(api_key_editor, cx)
                        .contained()
                        .with_style(style.api_key_editor.container)
                        .aligned(),
                )
                .contained()
                .with_style(style.api_key_prompt.container)
                .aligned()
                .into_any()
        } else {
            let title = self.active_editor().map(|editor| {
                Label::new(editor.read(cx).title(cx), style.title.text.clone())
                    .contained()
                    .with_style(style.title.container)
                    .aligned()
                    .left()
                    .flex(1., false)
            });

            Flex::column()
                .with_child(
                    Flex::row()
                        .with_child(
                            Self::render_hamburger_button(&style.hamburger_button).aligned(),
                        )
                        .with_children(title)
                        .with_children(
                            self.render_current_model(&style, cx)
                                .map(|current_model| current_model.aligned().flex_float()),
                        )
                        .with_children(
                            self.render_remaining_tokens(&style, cx)
                                .map(|remaining_tokens| remaining_tokens.aligned().flex_float()),
                        )
                        .with_child(
                            Self::render_plus_button(&style.plus_button)
                                .aligned()
                                .flex_float(),
                        )
                        .with_child(self.render_zoom_button(&style, cx).aligned().flex_float())
                        .contained()
                        .with_style(theme.workspace.tab_bar.container)
                        .expanded()
                        .constrained()
                        .with_height(theme.workspace.tab_bar.height),
                )
                .with_child(if let Some(editor) = self.active_editor() {
                    ChildView::new(editor, cx).flex(1., true).into_any()
                } else {
                    UniformList::new(
                        self.saved_conversations_list_state.clone(),
                        self.saved_conversations.len(),
                        cx,
                        |this, range, items, cx| {
                            for ix in range {
                                items.push(this.render_saved_conversation(ix, cx).into_any());
                            }
                        },
                    )
                    .flex(1., true)
                    .into_any()
                })
                .into_any()
        }
    }

    fn focus_in(&mut self, _: gpui::AnyViewHandle, cx: &mut ViewContext<Self>) {
        self.has_focus = true;
        if cx.is_self_focused() {
            if let Some(editor) = self.active_editor() {
                cx.focus(editor);
            } else if let Some(api_key_editor) = self.api_key_editor.as_ref() {
                cx.focus(api_key_editor);
            }
        }
    }

    fn focus_out(&mut self, _: gpui::AnyViewHandle, _: &mut ViewContext<Self>) {
        self.has_focus = false;
    }
}

impl Panel for AssistantPanel {
    fn position(&self, cx: &WindowContext) -> DockPosition {
        match settings::get::<AssistantSettings>(cx).dock {
            AssistantDockPosition::Left => DockPosition::Left,
            AssistantDockPosition::Bottom => DockPosition::Bottom,
            AssistantDockPosition::Right => DockPosition::Right,
        }
    }

    fn position_is_valid(&self, _: DockPosition) -> bool {
        true
    }

    fn set_position(&mut self, position: DockPosition, cx: &mut ViewContext<Self>) {
        settings::update_settings_file::<AssistantSettings>(self.fs.clone(), cx, move |settings| {
            let dock = match position {
                DockPosition::Left => AssistantDockPosition::Left,
                DockPosition::Bottom => AssistantDockPosition::Bottom,
                DockPosition::Right => AssistantDockPosition::Right,
            };
            settings.dock = Some(dock);
        });
    }

    fn size(&self, cx: &WindowContext) -> f32 {
        let settings = settings::get::<AssistantSettings>(cx);
        match self.position(cx) {
            DockPosition::Left | DockPosition::Right => {
                self.width.unwrap_or_else(|| settings.default_width)
            }
            DockPosition::Bottom => self.height.unwrap_or_else(|| settings.default_height),
        }
    }

    fn set_size(&mut self, size: f32, cx: &mut ViewContext<Self>) {
        match self.position(cx) {
            DockPosition::Left | DockPosition::Right => self.width = Some(size),
            DockPosition::Bottom => self.height = Some(size),
        }
        cx.notify();
    }

    fn should_zoom_in_on_event(event: &AssistantPanelEvent) -> bool {
        matches!(event, AssistantPanelEvent::ZoomIn)
    }

    fn should_zoom_out_on_event(event: &AssistantPanelEvent) -> bool {
        matches!(event, AssistantPanelEvent::ZoomOut)
    }

    fn is_zoomed(&self, _: &WindowContext) -> bool {
        self.zoomed
    }

    fn set_zoomed(&mut self, zoomed: bool, cx: &mut ViewContext<Self>) {
        self.zoomed = zoomed;
        cx.notify();
    }

    fn set_active(&mut self, active: bool, cx: &mut ViewContext<Self>) {
        if active {
            if self.api_key.borrow().is_none() && !self.has_read_credentials {
                self.has_read_credentials = true;
                let api_key = if let Ok(api_key) = env::var("OPENAI_API_KEY") {
                    Some(api_key)
                } else if let Some((_, api_key)) = cx
                    .platform()
                    .read_credentials(OPENAI_API_URL)
                    .log_err()
                    .flatten()
                {
                    String::from_utf8(api_key).log_err()
                } else {
                    None
                };
                if let Some(api_key) = api_key {
                    *self.api_key.borrow_mut() = Some(api_key);
                } else if self.api_key_editor.is_none() {
                    self.api_key_editor = Some(build_api_key_editor(cx));
                    cx.notify();
                }
            }

            if self.editors.is_empty() {
                self.new_conversation(cx);
            }
        }
    }

    fn icon_path(&self) -> &'static str {
        "icons/robot_14.svg"
    }

    fn icon_tooltip(&self) -> (String, Option<Box<dyn Action>>) {
        ("Assistant Panel".into(), Some(Box::new(ToggleFocus)))
    }

    fn should_change_position_on_event(event: &Self::Event) -> bool {
        matches!(event, AssistantPanelEvent::DockPositionChanged)
    }

    fn should_activate_on_event(_: &Self::Event) -> bool {
        false
    }

    fn should_close_on_event(event: &AssistantPanelEvent) -> bool {
        matches!(event, AssistantPanelEvent::Close)
    }

    fn has_focus(&self, _: &WindowContext) -> bool {
        self.has_focus
    }

    fn is_focus_event(event: &Self::Event) -> bool {
        matches!(event, AssistantPanelEvent::Focus)
    }
}

enum ConversationEvent {
    MessagesEdited,
    SummaryChanged,
    StreamedCompletion,
}

#[derive(Default)]
struct Summary {
    text: String,
    done: bool,
}

struct Conversation {
    buffer: ModelHandle<Buffer>,
    message_anchors: Vec<MessageAnchor>,
    messages_metadata: HashMap<MessageId, MessageMetadata>,
    next_message_id: MessageId,
    summary: Option<Summary>,
    pending_summary: Task<Option<()>>,
    completion_count: usize,
    pending_completions: Vec<PendingCompletion>,
    model: String,
    token_count: Option<usize>,
    max_token_count: usize,
    pending_token_count: Task<Option<()>>,
    api_key: Rc<RefCell<Option<String>>>,
    pending_save: Task<Result<()>>,
    path: Option<PathBuf>,
    _subscriptions: Vec<Subscription>,
}

impl Entity for Conversation {
    type Event = ConversationEvent;
}

impl Conversation {
    fn new(
        api_key: Rc<RefCell<Option<String>>>,
        language_registry: Arc<LanguageRegistry>,
        cx: &mut ModelContext<Self>,
    ) -> Self {
        let model = "gpt-3.5-turbo-0613";
        let markdown = language_registry.language_for_name("Markdown");
        let buffer = cx.add_model(|cx| {
            let mut buffer = Buffer::new(0, "", cx);
            buffer.set_language_registry(language_registry);
            cx.spawn_weak(|buffer, mut cx| async move {
                let markdown = markdown.await?;
                let buffer = buffer
                    .upgrade(&cx)
                    .ok_or_else(|| anyhow!("buffer was dropped"))?;
                buffer.update(&mut cx, |buffer, cx| {
                    buffer.set_language(Some(markdown), cx)
                });
                anyhow::Ok(())
            })
            .detach_and_log_err(cx);
            buffer
        });

        let mut this = Self {
            message_anchors: Default::default(),
            messages_metadata: Default::default(),
            next_message_id: Default::default(),
            summary: None,
            pending_summary: Task::ready(None),
            completion_count: Default::default(),
            pending_completions: Default::default(),
            token_count: None,
            max_token_count: tiktoken_rs::model::get_context_size(model),
            pending_token_count: Task::ready(None),
            model: model.into(),
            _subscriptions: vec![cx.subscribe(&buffer, Self::handle_buffer_event)],
            pending_save: Task::ready(Ok(())),
            path: None,
            api_key,
            buffer,
        };
        let message = MessageAnchor {
            id: MessageId(post_inc(&mut this.next_message_id.0)),
            start: language::Anchor::MIN,
        };
        this.message_anchors.push(message.clone());
        this.messages_metadata.insert(
            message.id,
            MessageMetadata {
                role: Role::User,
                sent_at: Local::now(),
                status: MessageStatus::Done,
            },
        );

        this.count_remaining_tokens(cx);
        this
    }

    fn load(
        path: PathBuf,
        api_key: Rc<RefCell<Option<String>>>,
        language_registry: Arc<LanguageRegistry>,
        fs: Arc<dyn Fs>,
        cx: &mut AppContext,
    ) -> Task<Result<ModelHandle<Self>>> {
        cx.spawn(|mut cx| async move {
            let saved_conversation = fs.load(&path).await?;
            let saved_conversation: SavedConversation = serde_json::from_str(&saved_conversation)?;

            let model = saved_conversation.model;
            let markdown = language_registry.language_for_name("Markdown");
            let mut message_anchors = Vec::new();
            let mut next_message_id = MessageId(0);
            let buffer = cx.add_model(|cx| {
                let mut buffer = Buffer::new(0, saved_conversation.text, cx);
                for message in saved_conversation.messages {
                    message_anchors.push(MessageAnchor {
                        id: message.id,
                        start: buffer.anchor_before(message.start),
                    });
                    next_message_id = cmp::max(next_message_id, MessageId(message.id.0 + 1));
                }
                buffer.set_language_registry(language_registry);
                cx.spawn_weak(|buffer, mut cx| async move {
                    let markdown = markdown.await?;
                    let buffer = buffer
                        .upgrade(&cx)
                        .ok_or_else(|| anyhow!("buffer was dropped"))?;
                    buffer.update(&mut cx, |buffer, cx| {
                        buffer.set_language(Some(markdown), cx)
                    });
                    anyhow::Ok(())
                })
                .detach_and_log_err(cx);
                buffer
            });
            let conversation = cx.add_model(|cx| {
                let mut this = Self {
                    message_anchors,
                    messages_metadata: saved_conversation.message_metadata,
                    next_message_id,
                    summary: Some(Summary {
                        text: saved_conversation.summary,
                        done: true,
                    }),
                    pending_summary: Task::ready(None),
                    completion_count: Default::default(),
                    pending_completions: Default::default(),
                    token_count: None,
                    max_token_count: tiktoken_rs::model::get_context_size(&model),
                    pending_token_count: Task::ready(None),
                    model,
                    _subscriptions: vec![cx.subscribe(&buffer, Self::handle_buffer_event)],
                    pending_save: Task::ready(Ok(())),
                    path: Some(path),
                    api_key,
                    buffer,
                };

                this.count_remaining_tokens(cx);
                this
            });
            Ok(conversation)
        })
    }

    fn handle_buffer_event(
        &mut self,
        _: ModelHandle<Buffer>,
        event: &language::Event,
        cx: &mut ModelContext<Self>,
    ) {
        match event {
            language::Event::Edited => {
                self.count_remaining_tokens(cx);
                cx.emit(ConversationEvent::MessagesEdited);
            }
            _ => {}
        }
    }

    fn count_remaining_tokens(&mut self, cx: &mut ModelContext<Self>) {
        let messages = self
            .messages(cx)
            .into_iter()
            .filter_map(|message| {
                Some(tiktoken_rs::ChatCompletionRequestMessage {
                    role: match message.role {
                        Role::User => "user".into(),
                        Role::Assistant => "assistant".into(),
                        Role::System => "system".into(),
                    },
                    content: self.buffer.read(cx).text_for_range(message.range).collect(),
                    name: None,
                })
            })
            .collect::<Vec<_>>();
        let model = self.model.clone();
        self.pending_token_count = cx.spawn_weak(|this, mut cx| {
            async move {
                cx.background().timer(Duration::from_millis(200)).await;
                let token_count = cx
                    .background()
                    .spawn(async move { tiktoken_rs::num_tokens_from_messages(&model, &messages) })
                    .await?;

                this.upgrade(&cx)
                    .ok_or_else(|| anyhow!("conversation was dropped"))?
                    .update(&mut cx, |this, cx| {
                        this.max_token_count = tiktoken_rs::model::get_context_size(&this.model);
                        this.token_count = Some(token_count);
                        cx.notify()
                    });
                anyhow::Ok(())
            }
            .log_err()
        });
    }

    fn remaining_tokens(&self) -> Option<isize> {
        Some(self.max_token_count as isize - self.token_count? as isize)
    }

    fn set_model(&mut self, model: String, cx: &mut ModelContext<Self>) {
        self.model = model;
        self.count_remaining_tokens(cx);
        cx.notify();
    }

    fn assist(
        &mut self,
        selected_messages: HashSet<MessageId>,
        cx: &mut ModelContext<Self>,
    ) -> Vec<MessageAnchor> {
        let mut user_messages = Vec::new();
        let mut tasks = Vec::new();
        for selected_message_id in selected_messages {
            let selected_message_role =
                if let Some(metadata) = self.messages_metadata.get(&selected_message_id) {
                    metadata.role
                } else {
                    continue;
                };

            if selected_message_role == Role::Assistant {
                if let Some(user_message) = self.insert_message_after(
                    selected_message_id,
                    Role::User,
                    MessageStatus::Done,
                    cx,
                ) {
                    user_messages.push(user_message);
                } else {
                    continue;
                }
            } else {
                let request = OpenAIRequest {
                    model: self.model.clone(),
                    messages: self
                        .messages(cx)
                        .filter(|message| matches!(message.status, MessageStatus::Done))
                        .flat_map(|message| {
                            let mut system_message = None;
                            if message.id == selected_message_id {
                                system_message = Some(RequestMessage {
                                    role: Role::System,
                                    content: concat!(
                                        "Treat the following messages as additional knowledge you have learned about, ",
                                        "but act as if they were not part of this conversation. That is, treat them ",
                                        "as if the user didn't see them and couldn't possibly inquire about them."
                                    ).into()
                                });
                            }

                            Some(message.to_open_ai_message(self.buffer.read(cx))).into_iter().chain(system_message)
                        })
                        .chain(Some(RequestMessage {
                            role: Role::System,
                            content: format!(
                                "Direct your reply to message with id {}. Do not include a [Message X] header.",
                                selected_message_id.0
                            ),
                        }))
                        .collect(),
                    stream: true,
                };

                let Some(api_key) = self.api_key.borrow().clone() else { continue };
                let stream = stream_completion(api_key, cx.background().clone(), request);
                let assistant_message = self
                    .insert_message_after(
                        selected_message_id,
                        Role::Assistant,
                        MessageStatus::Pending,
                        cx,
                    )
                    .unwrap();

                tasks.push(cx.spawn_weak({
                    |this, mut cx| async move {
                        let assistant_message_id = assistant_message.id;
                        let stream_completion = async {
                            let mut messages = stream.await?;

                            while let Some(message) = messages.next().await {
                                let mut message = message?;
                                if let Some(choice) = message.choices.pop() {
                                    this.upgrade(&cx)
                                        .ok_or_else(|| anyhow!("conversation was dropped"))?
                                        .update(&mut cx, |this, cx| {
                                            let text: Arc<str> = choice.delta.content?.into();
                                            let message_ix = this.message_anchors.iter().position(
                                                |message| message.id == assistant_message_id,
                                            )?;
                                            this.buffer.update(cx, |buffer, cx| {
                                                let offset = this.message_anchors[message_ix + 1..]
                                                    .iter()
                                                    .find(|message| message.start.is_valid(buffer))
                                                    .map_or(buffer.len(), |message| {
                                                        message
                                                            .start
                                                            .to_offset(buffer)
                                                            .saturating_sub(1)
                                                    });
                                                buffer.edit([(offset..offset, text)], None, cx);
                                            });
                                            cx.emit(ConversationEvent::StreamedCompletion);

                                            Some(())
                                        });
                                }
                                smol::future::yield_now().await;
                            }

                            this.upgrade(&cx)
                                .ok_or_else(|| anyhow!("conversation was dropped"))?
                                .update(&mut cx, |this, cx| {
                                    this.pending_completions.retain(|completion| {
                                        completion.id != this.completion_count
                                    });
                                    this.summarize(cx);
                                });

                            anyhow::Ok(())
                        };

                        let result = stream_completion.await;
                        if let Some(this) = this.upgrade(&cx) {
                            this.update(&mut cx, |this, cx| {
                                if let Some(metadata) =
                                    this.messages_metadata.get_mut(&assistant_message.id)
                                {
                                    match result {
                                        Ok(_) => {
                                            metadata.status = MessageStatus::Done;
                                        }
                                        Err(error) => {
                                            metadata.status = MessageStatus::Error(
                                                error.to_string().trim().into(),
                                            );
                                        }
                                    }
                                    cx.notify();
                                }
                            });
                        }
                    }
                }));
            }
        }

        if !tasks.is_empty() {
            self.pending_completions.push(PendingCompletion {
                id: post_inc(&mut self.completion_count),
                _tasks: tasks,
            });
        }

        user_messages
    }

    fn cancel_last_assist(&mut self) -> bool {
        self.pending_completions.pop().is_some()
    }

    fn cycle_message_roles(&mut self, ids: HashSet<MessageId>, cx: &mut ModelContext<Self>) {
        for id in ids {
            if let Some(metadata) = self.messages_metadata.get_mut(&id) {
                metadata.role.cycle();
                cx.emit(ConversationEvent::MessagesEdited);
                cx.notify();
            }
        }
    }

    fn insert_message_after(
        &mut self,
        message_id: MessageId,
        role: Role,
        status: MessageStatus,
        cx: &mut ModelContext<Self>,
    ) -> Option<MessageAnchor> {
        if let Some(prev_message_ix) = self
            .message_anchors
            .iter()
            .position(|message| message.id == message_id)
        {
            let start = self.buffer.update(cx, |buffer, cx| {
                let offset = self.message_anchors[prev_message_ix + 1..]
                    .iter()
                    .find(|message| message.start.is_valid(buffer))
                    .map_or(buffer.len(), |message| message.start.to_offset(buffer) - 1);
                buffer.edit([(offset..offset, "\n")], None, cx);
                buffer.anchor_before(offset + 1)
            });
            let message = MessageAnchor {
                id: MessageId(post_inc(&mut self.next_message_id.0)),
                start,
            };
            self.message_anchors
                .insert(prev_message_ix + 1, message.clone());
            self.messages_metadata.insert(
                message.id,
                MessageMetadata {
                    role,
                    sent_at: Local::now(),
                    status,
                },
            );
            cx.emit(ConversationEvent::MessagesEdited);
            Some(message)
        } else {
            None
        }
    }

    fn split_message(
        &mut self,
        range: Range<usize>,
        cx: &mut ModelContext<Self>,
    ) -> (Option<MessageAnchor>, Option<MessageAnchor>) {
        let start_message = self.message_for_offset(range.start, cx);
        let end_message = self.message_for_offset(range.end, cx);
        if let Some((start_message, end_message)) = start_message.zip(end_message) {
            // Prevent splitting when range spans multiple messages.
            if start_message.index != end_message.index {
                return (None, None);
            }

            let message = start_message;
            let role = message.role;
            let mut edited_buffer = false;

            let mut suffix_start = None;
            if range.start > message.range.start && range.end < message.range.end - 1 {
                if self.buffer.read(cx).chars_at(range.end).next() == Some('\n') {
                    suffix_start = Some(range.end + 1);
                } else if self.buffer.read(cx).reversed_chars_at(range.end).next() == Some('\n') {
                    suffix_start = Some(range.end);
                }
            }

            let suffix = if let Some(suffix_start) = suffix_start {
                MessageAnchor {
                    id: MessageId(post_inc(&mut self.next_message_id.0)),
                    start: self.buffer.read(cx).anchor_before(suffix_start),
                }
            } else {
                self.buffer.update(cx, |buffer, cx| {
                    buffer.edit([(range.end..range.end, "\n")], None, cx);
                });
                edited_buffer = true;
                MessageAnchor {
                    id: MessageId(post_inc(&mut self.next_message_id.0)),
                    start: self.buffer.read(cx).anchor_before(range.end + 1),
                }
            };

            self.message_anchors
                .insert(message.index + 1, suffix.clone());
            self.messages_metadata.insert(
                suffix.id,
                MessageMetadata {
                    role,
                    sent_at: Local::now(),
                    status: MessageStatus::Done,
                },
            );

            let new_messages = if range.start == range.end || range.start == message.range.start {
                (None, Some(suffix))
            } else {
                let mut prefix_end = None;
                if range.start > message.range.start && range.end < message.range.end - 1 {
                    if self.buffer.read(cx).chars_at(range.start).next() == Some('\n') {
                        prefix_end = Some(range.start + 1);
                    } else if self.buffer.read(cx).reversed_chars_at(range.start).next()
                        == Some('\n')
                    {
                        prefix_end = Some(range.start);
                    }
                }

                let selection = if let Some(prefix_end) = prefix_end {
                    cx.emit(ConversationEvent::MessagesEdited);
                    MessageAnchor {
                        id: MessageId(post_inc(&mut self.next_message_id.0)),
                        start: self.buffer.read(cx).anchor_before(prefix_end),
                    }
                } else {
                    self.buffer.update(cx, |buffer, cx| {
                        buffer.edit([(range.start..range.start, "\n")], None, cx)
                    });
                    edited_buffer = true;
                    MessageAnchor {
                        id: MessageId(post_inc(&mut self.next_message_id.0)),
                        start: self.buffer.read(cx).anchor_before(range.end + 1),
                    }
                };

                self.message_anchors
                    .insert(message.index + 1, selection.clone());
                self.messages_metadata.insert(
                    selection.id,
                    MessageMetadata {
                        role,
                        sent_at: Local::now(),
                        status: MessageStatus::Done,
                    },
                );
                (Some(selection), Some(suffix))
            };

            if !edited_buffer {
                cx.emit(ConversationEvent::MessagesEdited);
            }
            new_messages
        } else {
            (None, None)
        }
    }

    fn summarize(&mut self, cx: &mut ModelContext<Self>) {
        if self.message_anchors.len() >= 2 && self.summary.is_none() {
            let api_key = self.api_key.borrow().clone();
            if let Some(api_key) = api_key {
                let messages = self
                    .messages(cx)
                    .take(2)
                    .map(|message| message.to_open_ai_message(self.buffer.read(cx)))
                    .chain(Some(RequestMessage {
                        role: Role::User,
                        content:
                            "Summarize the conversation into a short title without punctuation"
                                .into(),
                    }));
                let request = OpenAIRequest {
                    model: self.model.clone(),
                    messages: messages.collect(),
                    stream: true,
                };

                let stream = stream_completion(api_key, cx.background().clone(), request);
                self.pending_summary = cx.spawn(|this, mut cx| {
                    async move {
                        let mut messages = stream.await?;

                        while let Some(message) = messages.next().await {
                            let mut message = message?;
                            if let Some(choice) = message.choices.pop() {
                                let text = choice.delta.content.unwrap_or_default();
                                this.update(&mut cx, |this, cx| {
                                    this.summary
                                        .get_or_insert(Default::default())
                                        .text
                                        .push_str(&text);
                                    cx.emit(ConversationEvent::SummaryChanged);
                                });
                            }
                        }

                        this.update(&mut cx, |this, cx| {
                            if let Some(summary) = this.summary.as_mut() {
                                summary.done = true;
                                cx.emit(ConversationEvent::SummaryChanged);
                            }
                        });

                        anyhow::Ok(())
                    }
                    .log_err()
                });
            }
        }
    }

    fn message_for_offset(&self, offset: usize, cx: &AppContext) -> Option<Message> {
        self.messages_for_offsets([offset], cx).pop()
    }

    fn messages_for_offsets(
        &self,
        offsets: impl IntoIterator<Item = usize>,
        cx: &AppContext,
    ) -> Vec<Message> {
        let mut result = Vec::new();

        let mut messages = self.messages(cx).peekable();
        let mut offsets = offsets.into_iter().peekable();
        let mut current_message = messages.next();
        while let Some(offset) = offsets.next() {
            // Locate the message that contains the offset.
            while current_message.as_ref().map_or(false, |message| {
                !message.range.contains(&offset) && messages.peek().is_some()
            }) {
                current_message = messages.next();
            }
            let Some(message) = current_message.as_ref() else { break };

            // Skip offsets that are in the same message.
            while offsets.peek().map_or(false, |offset| {
                message.range.contains(offset) || messages.peek().is_none()
            }) {
                offsets.next();
            }

            result.push(message.clone());
        }
        result
    }

    fn messages<'a>(&'a self, cx: &'a AppContext) -> impl 'a + Iterator<Item = Message> {
        let buffer = self.buffer.read(cx);
        let mut message_anchors = self.message_anchors.iter().enumerate().peekable();
        iter::from_fn(move || {
            while let Some((ix, message_anchor)) = message_anchors.next() {
                let metadata = self.messages_metadata.get(&message_anchor.id)?;
                let message_start = message_anchor.start.to_offset(buffer);
                let mut message_end = None;
                while let Some((_, next_message)) = message_anchors.peek() {
                    if next_message.start.is_valid(buffer) {
                        message_end = Some(next_message.start);
                        break;
                    } else {
                        message_anchors.next();
                    }
                }
                let message_end = message_end
                    .unwrap_or(language::Anchor::MAX)
                    .to_offset(buffer);
                return Some(Message {
                    index: ix,
                    range: message_start..message_end,
                    id: message_anchor.id,
                    anchor: message_anchor.start,
                    role: metadata.role,
                    sent_at: metadata.sent_at,
                    status: metadata.status.clone(),
                });
            }
            None
        })
    }

    fn save(
        &mut self,
        debounce: Option<Duration>,
        fs: Arc<dyn Fs>,
        cx: &mut ModelContext<Conversation>,
    ) {
        self.pending_save = cx.spawn(|this, mut cx| async move {
            if let Some(debounce) = debounce {
                cx.background().timer(debounce).await;
            }

            let (old_path, summary) = this.read_with(&cx, |this, _| {
                let path = this.path.clone();
                let summary = if let Some(summary) = this.summary.as_ref() {
                    if summary.done {
                        Some(summary.text.clone())
                    } else {
                        None
                    }
                } else {
                    None
                };
                (path, summary)
            });

            if let Some(summary) = summary {
                let conversation = this.read_with(&cx, |this, cx| SavedConversation {
                    zed: "conversation".into(),
                    version: SavedConversation::VERSION.into(),
                    text: this.buffer.read(cx).text(),
                    message_metadata: this.messages_metadata.clone(),
                    messages: this
                        .message_anchors
                        .iter()
                        .map(|message| SavedMessage {
                            id: message.id,
                            start: message.start.to_offset(this.buffer.read(cx)),
                        })
                        .collect(),
                    summary: summary.clone(),
                    model: this.model.clone(),
                });

                let path = if let Some(old_path) = old_path {
                    old_path
                } else {
                    let mut discriminant = 1;
                    let mut new_path;
                    loop {
                        new_path = CONVERSATIONS_DIR.join(&format!(
                            "{} - {}.zed.json",
                            summary.trim(),
                            discriminant
                        ));
                        if fs.is_file(&new_path).await {
                            discriminant += 1;
                        } else {
                            break;
                        }
                    }
                    new_path
                };

                fs.create_dir(CONVERSATIONS_DIR.as_ref()).await?;
                fs.atomic_write(path.clone(), serde_json::to_string(&conversation).unwrap())
                    .await?;
                this.update(&mut cx, |this, _| this.path = Some(path));
            }

            Ok(())
        });
    }
}

struct PendingCompletion {
    id: usize,
    _tasks: Vec<Task<()>>,
}

enum ConversationEditorEvent {
    TabContentChanged,
}

#[derive(Copy, Clone, Debug, PartialEq)]
struct ScrollPosition {
    offset_before_cursor: Vector2F,
    cursor: Anchor,
}

struct ConversationEditor {
    conversation: ModelHandle<Conversation>,
    fs: Arc<dyn Fs>,
    editor: ViewHandle<Editor>,
    blocks: HashSet<BlockId>,
    scroll_position: Option<ScrollPosition>,
    _subscriptions: Vec<Subscription>,
}

impl ConversationEditor {
    fn new(
        api_key: Rc<RefCell<Option<String>>>,
        language_registry: Arc<LanguageRegistry>,
        fs: Arc<dyn Fs>,
        cx: &mut ViewContext<Self>,
    ) -> Self {
        let conversation = cx.add_model(|cx| Conversation::new(api_key, language_registry, cx));
        Self::from_conversation(conversation, fs, cx)
    }

    fn from_conversation(
        conversation: ModelHandle<Conversation>,
        fs: Arc<dyn Fs>,
        cx: &mut ViewContext<Self>,
    ) -> Self {
        let editor = cx.add_view(|cx| {
            let mut editor = Editor::for_buffer(conversation.read(cx).buffer.clone(), None, cx);
            editor.set_soft_wrap_mode(SoftWrap::EditorWidth, cx);
            editor.set_show_gutter(false, cx);
            editor
        });

        let _subscriptions = vec![
            cx.observe(&conversation, |_, _, cx| cx.notify()),
            cx.subscribe(&conversation, Self::handle_conversation_event),
            cx.subscribe(&editor, Self::handle_editor_event),
        ];

        let mut this = Self {
            conversation,
            editor,
            blocks: Default::default(),
            scroll_position: None,
            fs,
            _subscriptions,
        };
        this.update_message_headers(cx);
        this
    }

    fn assist(&mut self, _: &Assist, cx: &mut ViewContext<Self>) {
        let cursors = self.cursors(cx);

        let user_messages = self.conversation.update(cx, |conversation, cx| {
            let selected_messages = conversation
                .messages_for_offsets(cursors, cx)
                .into_iter()
                .map(|message| message.id)
                .collect();
            conversation.assist(selected_messages, cx)
        });
        let new_selections = user_messages
            .iter()
            .map(|message| {
                let cursor = message
                    .start
                    .to_offset(self.conversation.read(cx).buffer.read(cx));
                cursor..cursor
            })
            .collect::<Vec<_>>();
        if !new_selections.is_empty() {
            self.editor.update(cx, |editor, cx| {
                editor.change_selections(
                    Some(Autoscroll::Strategy(AutoscrollStrategy::Fit)),
                    cx,
                    |selections| selections.select_ranges(new_selections),
                );
            });
        }
    }

    fn cancel_last_assist(&mut self, _: &editor::Cancel, cx: &mut ViewContext<Self>) {
        if !self
            .conversation
            .update(cx, |conversation, _| conversation.cancel_last_assist())
        {
            cx.propagate_action();
        }
    }

    fn cycle_message_role(&mut self, _: &CycleMessageRole, cx: &mut ViewContext<Self>) {
        let cursors = self.cursors(cx);
        self.conversation.update(cx, |conversation, cx| {
            let messages = conversation
                .messages_for_offsets(cursors, cx)
                .into_iter()
                .map(|message| message.id)
                .collect();
            conversation.cycle_message_roles(messages, cx)
        });
    }

    fn cursors(&self, cx: &AppContext) -> Vec<usize> {
        let selections = self.editor.read(cx).selections.all::<usize>(cx);
        selections
            .into_iter()
            .map(|selection| selection.head())
            .collect()
    }

    fn handle_conversation_event(
        &mut self,
        _: ModelHandle<Conversation>,
        event: &ConversationEvent,
        cx: &mut ViewContext<Self>,
    ) {
        match event {
            ConversationEvent::MessagesEdited => {
                self.update_message_headers(cx);
                self.conversation.update(cx, |conversation, cx| {
                    conversation.save(Some(Duration::from_millis(500)), self.fs.clone(), cx);
                });
            }
            ConversationEvent::SummaryChanged => {
                cx.emit(ConversationEditorEvent::TabContentChanged);
                self.conversation.update(cx, |conversation, cx| {
                    conversation.save(None, self.fs.clone(), cx);
                });
            }
            ConversationEvent::StreamedCompletion => {
                self.editor.update(cx, |editor, cx| {
                    if let Some(scroll_position) = self.scroll_position {
                        let snapshot = editor.snapshot(cx);
                        let cursor_point = scroll_position.cursor.to_display_point(&snapshot);
                        let scroll_top =
                            cursor_point.row() as f32 - scroll_position.offset_before_cursor.y();
                        editor.set_scroll_position(
                            vec2f(scroll_position.offset_before_cursor.x(), scroll_top),
                            cx,
                        );
                    }
                });
            }
        }
    }

    fn handle_editor_event(
        &mut self,
        _: ViewHandle<Editor>,
        event: &editor::Event,
        cx: &mut ViewContext<Self>,
    ) {
        match event {
            editor::Event::ScrollPositionChanged { autoscroll, .. } => {
                let cursor_scroll_position = self.cursor_scroll_position(cx);
                if *autoscroll {
                    self.scroll_position = cursor_scroll_position;
                } else if self.scroll_position != cursor_scroll_position {
                    self.scroll_position = None;
                }
            }
            editor::Event::SelectionsChanged { .. } => {
                self.scroll_position = self.cursor_scroll_position(cx);
            }
            _ => {}
        }
    }

    fn cursor_scroll_position(&self, cx: &mut ViewContext<Self>) -> Option<ScrollPosition> {
        self.editor.update(cx, |editor, cx| {
            let snapshot = editor.snapshot(cx);
            let cursor = editor.selections.newest_anchor().head();
            let cursor_row = cursor.to_display_point(&snapshot.display_snapshot).row() as f32;
            let scroll_position = editor
                .scroll_manager
                .anchor()
                .scroll_position(&snapshot.display_snapshot);

            let scroll_bottom = scroll_position.y() + editor.visible_line_count().unwrap_or(0.);
            if (scroll_position.y()..scroll_bottom).contains(&cursor_row) {
                Some(ScrollPosition {
                    cursor,
                    offset_before_cursor: vec2f(
                        scroll_position.x(),
                        cursor_row - scroll_position.y(),
                    ),
                })
            } else {
                None
            }
        })
    }

    fn update_message_headers(&mut self, cx: &mut ViewContext<Self>) {
        self.editor.update(cx, |editor, cx| {
            let buffer = editor.buffer().read(cx).snapshot(cx);
            let excerpt_id = *buffer.as_singleton().unwrap().0;
            let old_blocks = std::mem::take(&mut self.blocks);
            let new_blocks = self
                .conversation
                .read(cx)
                .messages(cx)
                .map(|message| BlockProperties {
                    position: buffer.anchor_in_excerpt(excerpt_id, message.anchor),
                    height: 2,
                    style: BlockStyle::Sticky,
                    render: Arc::new({
                        let conversation = self.conversation.clone();
                        // let metadata = message.metadata.clone();
                        // let message = message.clone();
                        move |cx| {
                            enum Sender {}
                            enum ErrorTooltip {}

                            let theme = theme::current(cx);
                            let style = &theme.assistant;
                            let message_id = message.id;
                            let sender = MouseEventHandler::<Sender, _>::new(
                                message_id.0,
                                cx,
                                |state, _| match message.role {
                                    Role::User => {
                                        let style = style.user_sender.style_for(state);
                                        Label::new("You", style.text.clone())
                                            .contained()
                                            .with_style(style.container)
                                    }
                                    Role::Assistant => {
                                        let style = style.assistant_sender.style_for(state);
                                        Label::new("Assistant", style.text.clone())
                                            .contained()
                                            .with_style(style.container)
                                    }
                                    Role::System => {
                                        let style = style.system_sender.style_for(state);
                                        Label::new("System", style.text.clone())
                                            .contained()
                                            .with_style(style.container)
                                    }
                                },
                            )
                            .with_cursor_style(CursorStyle::PointingHand)
                            .on_down(MouseButton::Left, {
                                let conversation = conversation.clone();
                                move |_, _, cx| {
                                    conversation.update(cx, |conversation, cx| {
                                        conversation.cycle_message_roles(
                                            HashSet::from_iter(Some(message_id)),
                                            cx,
                                        )
                                    })
                                }
                            });

                            Flex::row()
                                .with_child(sender.aligned())
                                .with_child(
                                    Label::new(
                                        message.sent_at.format("%I:%M%P").to_string(),
                                        style.sent_at.text.clone(),
                                    )
                                    .contained()
                                    .with_style(style.sent_at.container)
                                    .aligned(),
                                )
                                .with_children(
                                    if let MessageStatus::Error(error) = &message.status {
                                        Some(
                                            Svg::new("icons/circle_x_mark_12.svg")
                                                .with_color(style.error_icon.color)
                                                .constrained()
                                                .with_width(style.error_icon.width)
                                                .contained()
                                                .with_style(style.error_icon.container)
                                                .with_tooltip::<ErrorTooltip>(
                                                    message_id.0,
                                                    error.to_string(),
                                                    None,
                                                    theme.tooltip.clone(),
                                                    cx,
                                                )
                                                .aligned(),
                                        )
                                    } else {
                                        None
                                    },
                                )
                                .aligned()
                                .left()
                                .contained()
                                .with_style(style.message_header)
                                .into_any()
                        }
                    }),
                    disposition: BlockDisposition::Above,
                })
                .collect::<Vec<_>>();

            editor.remove_blocks(old_blocks, None, cx);
            let ids = editor.insert_blocks(new_blocks, None, cx);
            self.blocks = HashSet::from_iter(ids);
        });
    }

    fn quote_selection(
        workspace: &mut Workspace,
        _: &QuoteSelection,
        cx: &mut ViewContext<Workspace>,
    ) {
        let Some(panel) = workspace.panel::<AssistantPanel>(cx) else {
            return;
        };
        let Some(editor) = workspace.active_item(cx).and_then(|item| item.downcast::<Editor>()) else {
            return;
        };

        let text = editor.read_with(cx, |editor, cx| {
            let range = editor.selections.newest::<usize>(cx).range();
            let buffer = editor.buffer().read(cx).snapshot(cx);
            let start_language = buffer.language_at(range.start);
            let end_language = buffer.language_at(range.end);
            let language_name = if start_language == end_language {
                start_language.map(|language| language.name())
            } else {
                None
            };
            let language_name = language_name.as_deref().unwrap_or("").to_lowercase();

            let selected_text = buffer.text_for_range(range).collect::<String>();
            if selected_text.is_empty() {
                None
            } else {
                Some(if language_name == "markdown" {
                    selected_text
                        .lines()
                        .map(|line| format!("> {}", line))
                        .collect::<Vec<_>>()
                        .join("\n")
                } else {
                    format!("```{language_name}\n{selected_text}\n```")
                })
            }
        });

        // Activate the panel
        if !panel.read(cx).has_focus(cx) {
            workspace.toggle_panel_focus::<AssistantPanel>(cx);
        }

        if let Some(text) = text {
            panel.update(cx, |panel, cx| {
                let conversation = panel
                    .active_editor()
                    .cloned()
                    .unwrap_or_else(|| panel.new_conversation(cx));
                conversation.update(cx, |conversation, cx| {
                    conversation
                        .editor
                        .update(cx, |editor, cx| editor.insert(&text, cx))
                });
            });
        }
    }

    fn copy(&mut self, _: &editor::Copy, cx: &mut ViewContext<Self>) {
        let editor = self.editor.read(cx);
        let conversation = self.conversation.read(cx);
        if editor.selections.count() == 1 {
            let selection = editor.selections.newest::<usize>(cx);
            let mut copied_text = String::new();
            let mut spanned_messages = 0;
            for message in conversation.messages(cx) {
                if message.range.start >= selection.range().end {
                    break;
                } else if message.range.end >= selection.range().start {
                    let range = cmp::max(message.range.start, selection.range().start)
                        ..cmp::min(message.range.end, selection.range().end);
                    if !range.is_empty() {
                        spanned_messages += 1;
                        write!(&mut copied_text, "## {}\n\n", message.role).unwrap();
                        for chunk in conversation.buffer.read(cx).text_for_range(range) {
                            copied_text.push_str(&chunk);
                        }
                        copied_text.push('\n');
                    }
                }
            }

            if spanned_messages > 1 {
                cx.platform()
                    .write_to_clipboard(ClipboardItem::new(copied_text));
                return;
            }
        }

        cx.propagate_action();
    }

    fn split(&mut self, _: &Split, cx: &mut ViewContext<Self>) {
        self.conversation.update(cx, |conversation, cx| {
            let selections = self.editor.read(cx).selections.disjoint_anchors();
            for selection in selections.into_iter() {
                let buffer = self.editor.read(cx).buffer().read(cx).snapshot(cx);
                let range = selection
                    .map(|endpoint| endpoint.to_offset(&buffer))
                    .range();
                conversation.split_message(range, cx);
            }
        });
    }

    fn save(&mut self, _: &Save, cx: &mut ViewContext<Self>) {
        self.conversation.update(cx, |conversation, cx| {
            conversation.save(None, self.fs.clone(), cx)
        });
    }

    fn cycle_model(&mut self, cx: &mut ViewContext<Self>) {
        self.conversation.update(cx, |conversation, cx| {
            let new_model = match conversation.model.as_str() {
                "gpt-4-0613" => "gpt-3.5-turbo-0613",
                _ => "gpt-4-0613",
            };
            conversation.set_model(new_model.into(), cx);
        });
    }

    fn title(&self, cx: &AppContext) -> String {
        self.conversation
            .read(cx)
            .summary
            .as_ref()
            .map(|summary| summary.text.clone())
            .unwrap_or_else(|| "New Conversation".into())
    }
}

impl Entity for ConversationEditor {
    type Event = ConversationEditorEvent;
}

impl View for ConversationEditor {
    fn ui_name() -> &'static str {
        "ConversationEditor"
    }

    fn render(&mut self, cx: &mut ViewContext<Self>) -> AnyElement<Self> {
        let theme = &theme::current(cx).assistant;
        ChildView::new(&self.editor, cx)
            .contained()
<<<<<<< HEAD
            .with_style(theme.container)
=======
            .with_style(remaining_tokens_style.container)
        });

        Stack::new()
            .with_child(
                ChildView::new(&self.editor, cx)
                    .contained()
                    .with_style(theme.container),
            )
            .with_child(
                Flex::row()
                    .with_child(
                        MouseEventHandler::<Model, _>::new(0, cx, |state, _| {
                            let style = theme.model.style_for(state);
                            Label::new(model, style.text.clone())
                                .contained()
                                .with_style(style.container)
                        })
                        .with_cursor_style(CursorStyle::PointingHand)
                        .on_click(MouseButton::Left, |_, this, cx| this.cycle_model(cx)),
                    )
                    .with_children(remaining_tokens)
                    .contained()
                    .with_style(theme.model_info_container)
                    .aligned()
                    .top()
                    .right(),
            )
>>>>>>> a305d935
            .into_any()
    }

    fn focus_in(&mut self, _: gpui::AnyViewHandle, cx: &mut ViewContext<Self>) {
        if cx.is_self_focused() {
            cx.focus(&self.editor);
        }
    }
}

impl Item for ConversationEditor {
    fn tab_content<V: View>(
        &self,
        _: Option<usize>,
        style: &theme::Tab,
        cx: &gpui::AppContext,
    ) -> AnyElement<V> {
        let title = truncate_and_trailoff(&self.title(cx), editor::MAX_TAB_TITLE_LEN);
        Label::new(title, style.label.clone()).into_any()
    }

    fn tab_tooltip_text(&self, cx: &AppContext) -> Option<Cow<str>> {
        Some(self.title(cx).into())
    }

    fn as_searchable(
        &self,
        _: &ViewHandle<Self>,
    ) -> Option<Box<dyn workspace::searchable::SearchableItemHandle>> {
        Some(Box::new(self.editor.clone()))
    }
}

#[derive(Clone, Debug)]
struct MessageAnchor {
    id: MessageId,
    start: language::Anchor,
}

#[derive(Clone, Debug)]
pub struct Message {
    range: Range<usize>,
    index: usize,
    id: MessageId,
    anchor: language::Anchor,
    role: Role,
    sent_at: DateTime<Local>,
    status: MessageStatus,
}

impl Message {
    fn to_open_ai_message(&self, buffer: &Buffer) -> RequestMessage {
        let mut content = format!("[Message {}]\n", self.id.0).to_string();
        content.extend(buffer.text_for_range(self.range.clone()));
        RequestMessage {
            role: self.role,
            content: content.trim_end().into(),
        }
    }
}

async fn stream_completion(
    api_key: String,
    executor: Arc<Background>,
    mut request: OpenAIRequest,
) -> Result<impl Stream<Item = Result<OpenAIResponseStreamEvent>>> {
    request.stream = true;

    let (tx, rx) = futures::channel::mpsc::unbounded::<Result<OpenAIResponseStreamEvent>>();

    let json_data = serde_json::to_string(&request)?;
    let mut response = Request::post(format!("{OPENAI_API_URL}/chat/completions"))
        .header("Content-Type", "application/json")
        .header("Authorization", format!("Bearer {}", api_key))
        .body(json_data)?
        .send_async()
        .await?;

    let status = response.status();
    if status == StatusCode::OK {
        executor
            .spawn(async move {
                let mut lines = BufReader::new(response.body_mut()).lines();

                fn parse_line(
                    line: Result<String, io::Error>,
                ) -> Result<Option<OpenAIResponseStreamEvent>> {
                    if let Some(data) = line?.strip_prefix("data: ") {
                        let event = serde_json::from_str(&data)?;
                        Ok(Some(event))
                    } else {
                        Ok(None)
                    }
                }

                while let Some(line) = lines.next().await {
                    if let Some(event) = parse_line(line).transpose() {
                        let done = event.as_ref().map_or(false, |event| {
                            event
                                .choices
                                .last()
                                .map_or(false, |choice| choice.finish_reason.is_some())
                        });
                        if tx.unbounded_send(event).is_err() {
                            break;
                        }

                        if done {
                            break;
                        }
                    }
                }

                anyhow::Ok(())
            })
            .detach();

        Ok(rx)
    } else {
        let mut body = String::new();
        response.body_mut().read_to_string(&mut body).await?;

        #[derive(Deserialize)]
        struct OpenAIResponse {
            error: OpenAIError,
        }

        #[derive(Deserialize)]
        struct OpenAIError {
            message: String,
        }

        match serde_json::from_str::<OpenAIResponse>(&body) {
            Ok(response) if !response.error.message.is_empty() => Err(anyhow!(
                "Failed to connect to OpenAI API: {}",
                response.error.message,
            )),

            _ => Err(anyhow!(
                "Failed to connect to OpenAI API: {} {}",
                response.status(),
                body,
            )),
        }
    }
}

#[cfg(test)]
mod tests {
    use crate::MessageId;

    use super::*;
    use fs::FakeFs;
    use gpui::{AppContext, TestAppContext};
    use project::Project;

    fn init_test(cx: &mut TestAppContext) {
        cx.foreground().forbid_parking();
        cx.update(|cx| {
            cx.set_global(SettingsStore::test(cx));
            theme::init((), cx);
            language::init(cx);
            editor::init_settings(cx);
            crate::init(cx);
            workspace::init_settings(cx);
            Project::init_settings(cx);
        });
    }

    #[gpui::test]
    async fn test_panel(cx: &mut TestAppContext) {
        init_test(cx);

        let fs = FakeFs::new(cx.background());
        let project = Project::test(fs, [], cx).await;
        let (window_id, workspace) = cx.add_window(|cx| Workspace::test_new(project.clone(), cx));
        let weak_workspace = workspace.downgrade();

        let panel = cx
            .spawn(|cx| async move { AssistantPanel::load(weak_workspace, cx).await })
            .await
            .unwrap();

        workspace.update(cx, |workspace, cx| {
            workspace.add_panel(panel.clone(), cx);
            workspace.toggle_dock(DockPosition::Right, cx);
            assert!(workspace.right_dock().read(cx).is_open());
            cx.focus(&panel);
        });

        cx.dispatch_action(window_id, workspace::ToggleZoom);

        workspace.read_with(cx, |workspace, cx| {
            assert_eq!(workspace.zoomed_view(cx).unwrap(), panel);
        })
    }

    #[gpui::test]
    fn test_inserting_and_removing_messages(cx: &mut AppContext) {
        let registry = Arc::new(LanguageRegistry::test());
        let conversation = cx.add_model(|cx| Conversation::new(Default::default(), registry, cx));
        let buffer = conversation.read(cx).buffer.clone();

        let message_1 = conversation.read(cx).message_anchors[0].clone();
        assert_eq!(
            messages(&conversation, cx),
            vec![(message_1.id, Role::User, 0..0)]
        );

        let message_2 = conversation.update(cx, |conversation, cx| {
            conversation
                .insert_message_after(message_1.id, Role::Assistant, MessageStatus::Done, cx)
                .unwrap()
        });
        assert_eq!(
            messages(&conversation, cx),
            vec![
                (message_1.id, Role::User, 0..1),
                (message_2.id, Role::Assistant, 1..1)
            ]
        );

        buffer.update(cx, |buffer, cx| {
            buffer.edit([(0..0, "1"), (1..1, "2")], None, cx)
        });
        assert_eq!(
            messages(&conversation, cx),
            vec![
                (message_1.id, Role::User, 0..2),
                (message_2.id, Role::Assistant, 2..3)
            ]
        );

        let message_3 = conversation.update(cx, |conversation, cx| {
            conversation
                .insert_message_after(message_2.id, Role::User, MessageStatus::Done, cx)
                .unwrap()
        });
        assert_eq!(
            messages(&conversation, cx),
            vec![
                (message_1.id, Role::User, 0..2),
                (message_2.id, Role::Assistant, 2..4),
                (message_3.id, Role::User, 4..4)
            ]
        );

        let message_4 = conversation.update(cx, |conversation, cx| {
            conversation
                .insert_message_after(message_2.id, Role::User, MessageStatus::Done, cx)
                .unwrap()
        });
        assert_eq!(
            messages(&conversation, cx),
            vec![
                (message_1.id, Role::User, 0..2),
                (message_2.id, Role::Assistant, 2..4),
                (message_4.id, Role::User, 4..5),
                (message_3.id, Role::User, 5..5),
            ]
        );

        buffer.update(cx, |buffer, cx| {
            buffer.edit([(4..4, "C"), (5..5, "D")], None, cx)
        });
        assert_eq!(
            messages(&conversation, cx),
            vec![
                (message_1.id, Role::User, 0..2),
                (message_2.id, Role::Assistant, 2..4),
                (message_4.id, Role::User, 4..6),
                (message_3.id, Role::User, 6..7),
            ]
        );

        // Deleting across message boundaries merges the messages.
        buffer.update(cx, |buffer, cx| buffer.edit([(1..4, "")], None, cx));
        assert_eq!(
            messages(&conversation, cx),
            vec![
                (message_1.id, Role::User, 0..3),
                (message_3.id, Role::User, 3..4),
            ]
        );

        // Undoing the deletion should also undo the merge.
        buffer.update(cx, |buffer, cx| buffer.undo(cx));
        assert_eq!(
            messages(&conversation, cx),
            vec![
                (message_1.id, Role::User, 0..2),
                (message_2.id, Role::Assistant, 2..4),
                (message_4.id, Role::User, 4..6),
                (message_3.id, Role::User, 6..7),
            ]
        );

        // Redoing the deletion should also redo the merge.
        buffer.update(cx, |buffer, cx| buffer.redo(cx));
        assert_eq!(
            messages(&conversation, cx),
            vec![
                (message_1.id, Role::User, 0..3),
                (message_3.id, Role::User, 3..4),
            ]
        );

        // Ensure we can still insert after a merged message.
        let message_5 = conversation.update(cx, |conversation, cx| {
            conversation
                .insert_message_after(message_1.id, Role::System, MessageStatus::Done, cx)
                .unwrap()
        });
        assert_eq!(
            messages(&conversation, cx),
            vec![
                (message_1.id, Role::User, 0..3),
                (message_5.id, Role::System, 3..4),
                (message_3.id, Role::User, 4..5)
            ]
        );
    }

    #[gpui::test]
    fn test_message_splitting(cx: &mut AppContext) {
        let registry = Arc::new(LanguageRegistry::test());
        let conversation = cx.add_model(|cx| Conversation::new(Default::default(), registry, cx));
        let buffer = conversation.read(cx).buffer.clone();

        let message_1 = conversation.read(cx).message_anchors[0].clone();
        assert_eq!(
            messages(&conversation, cx),
            vec![(message_1.id, Role::User, 0..0)]
        );

        buffer.update(cx, |buffer, cx| {
            buffer.edit([(0..0, "aaa\nbbb\nccc\nddd\n")], None, cx)
        });

        let (_, message_2) =
            conversation.update(cx, |conversation, cx| conversation.split_message(3..3, cx));
        let message_2 = message_2.unwrap();

        // We recycle newlines in the middle of a split message
        assert_eq!(buffer.read(cx).text(), "aaa\nbbb\nccc\nddd\n");
        assert_eq!(
            messages(&conversation, cx),
            vec![
                (message_1.id, Role::User, 0..4),
                (message_2.id, Role::User, 4..16),
            ]
        );

        let (_, message_3) =
            conversation.update(cx, |conversation, cx| conversation.split_message(3..3, cx));
        let message_3 = message_3.unwrap();

        // We don't recycle newlines at the end of a split message
        assert_eq!(buffer.read(cx).text(), "aaa\n\nbbb\nccc\nddd\n");
        assert_eq!(
            messages(&conversation, cx),
            vec![
                (message_1.id, Role::User, 0..4),
                (message_3.id, Role::User, 4..5),
                (message_2.id, Role::User, 5..17),
            ]
        );

        let (_, message_4) =
            conversation.update(cx, |conversation, cx| conversation.split_message(9..9, cx));
        let message_4 = message_4.unwrap();
        assert_eq!(buffer.read(cx).text(), "aaa\n\nbbb\nccc\nddd\n");
        assert_eq!(
            messages(&conversation, cx),
            vec![
                (message_1.id, Role::User, 0..4),
                (message_3.id, Role::User, 4..5),
                (message_2.id, Role::User, 5..9),
                (message_4.id, Role::User, 9..17),
            ]
        );

        let (_, message_5) =
            conversation.update(cx, |conversation, cx| conversation.split_message(9..9, cx));
        let message_5 = message_5.unwrap();
        assert_eq!(buffer.read(cx).text(), "aaa\n\nbbb\n\nccc\nddd\n");
        assert_eq!(
            messages(&conversation, cx),
            vec![
                (message_1.id, Role::User, 0..4),
                (message_3.id, Role::User, 4..5),
                (message_2.id, Role::User, 5..9),
                (message_4.id, Role::User, 9..10),
                (message_5.id, Role::User, 10..18),
            ]
        );

        let (message_6, message_7) = conversation.update(cx, |conversation, cx| {
            conversation.split_message(14..16, cx)
        });
        let message_6 = message_6.unwrap();
        let message_7 = message_7.unwrap();
        assert_eq!(buffer.read(cx).text(), "aaa\n\nbbb\n\nccc\ndd\nd\n");
        assert_eq!(
            messages(&conversation, cx),
            vec![
                (message_1.id, Role::User, 0..4),
                (message_3.id, Role::User, 4..5),
                (message_2.id, Role::User, 5..9),
                (message_4.id, Role::User, 9..10),
                (message_5.id, Role::User, 10..14),
                (message_6.id, Role::User, 14..17),
                (message_7.id, Role::User, 17..19),
            ]
        );
    }

    #[gpui::test]
    fn test_messages_for_offsets(cx: &mut AppContext) {
        let registry = Arc::new(LanguageRegistry::test());
        let conversation = cx.add_model(|cx| Conversation::new(Default::default(), registry, cx));
        let buffer = conversation.read(cx).buffer.clone();

        let message_1 = conversation.read(cx).message_anchors[0].clone();
        assert_eq!(
            messages(&conversation, cx),
            vec![(message_1.id, Role::User, 0..0)]
        );

        buffer.update(cx, |buffer, cx| buffer.edit([(0..0, "aaa")], None, cx));
        let message_2 = conversation
            .update(cx, |conversation, cx| {
                conversation.insert_message_after(message_1.id, Role::User, MessageStatus::Done, cx)
            })
            .unwrap();
        buffer.update(cx, |buffer, cx| buffer.edit([(4..4, "bbb")], None, cx));

        let message_3 = conversation
            .update(cx, |conversation, cx| {
                conversation.insert_message_after(message_2.id, Role::User, MessageStatus::Done, cx)
            })
            .unwrap();
        buffer.update(cx, |buffer, cx| buffer.edit([(8..8, "ccc")], None, cx));

        assert_eq!(buffer.read(cx).text(), "aaa\nbbb\nccc");
        assert_eq!(
            messages(&conversation, cx),
            vec![
                (message_1.id, Role::User, 0..4),
                (message_2.id, Role::User, 4..8),
                (message_3.id, Role::User, 8..11)
            ]
        );

        assert_eq!(
            message_ids_for_offsets(&conversation, &[0, 4, 9], cx),
            [message_1.id, message_2.id, message_3.id]
        );
        assert_eq!(
            message_ids_for_offsets(&conversation, &[0, 1, 11], cx),
            [message_1.id, message_3.id]
        );

        let message_4 = conversation
            .update(cx, |conversation, cx| {
                conversation.insert_message_after(message_3.id, Role::User, MessageStatus::Done, cx)
            })
            .unwrap();
        assert_eq!(buffer.read(cx).text(), "aaa\nbbb\nccc\n");
        assert_eq!(
            messages(&conversation, cx),
            vec![
                (message_1.id, Role::User, 0..4),
                (message_2.id, Role::User, 4..8),
                (message_3.id, Role::User, 8..12),
                (message_4.id, Role::User, 12..12)
            ]
        );
        assert_eq!(
            message_ids_for_offsets(&conversation, &[0, 4, 8, 12], cx),
            [message_1.id, message_2.id, message_3.id, message_4.id]
        );

        fn message_ids_for_offsets(
            conversation: &ModelHandle<Conversation>,
            offsets: &[usize],
            cx: &AppContext,
        ) -> Vec<MessageId> {
            conversation
                .read(cx)
                .messages_for_offsets(offsets.iter().copied(), cx)
                .into_iter()
                .map(|message| message.id)
                .collect()
        }
    }

    fn messages(
        conversation: &ModelHandle<Conversation>,
        cx: &AppContext,
    ) -> Vec<(MessageId, Role, Range<usize>)> {
        conversation
            .read(cx)
            .messages(cx)
            .map(|message| (message.id, message.role, message.range))
            .collect()
    }
}<|MERGE_RESOLUTION|>--- conflicted
+++ resolved
@@ -309,7 +309,7 @@
 
         Some(
             MouseEventHandler::<Model, _>::new(0, cx, |state, _| {
-                let style = style.model.style_for(state, false);
+                let style = style.model.style_for(state);
                 Label::new(model, style.text.clone())
                     .contained()
                     .with_style(style.container)
@@ -414,7 +414,7 @@
                         .with_style(style.title.container),
                 )
                 .contained()
-                .with_style(*style.container.style_for(state, false))
+                .with_style(*style.container.style_for(state))
         })
         .with_cursor_style(CursorStyle::PointingHand)
         .on_click(MouseButton::Left, move |_, this, cx| {
@@ -1896,38 +1896,7 @@
         let theme = &theme::current(cx).assistant;
         ChildView::new(&self.editor, cx)
             .contained()
-<<<<<<< HEAD
             .with_style(theme.container)
-=======
-            .with_style(remaining_tokens_style.container)
-        });
-
-        Stack::new()
-            .with_child(
-                ChildView::new(&self.editor, cx)
-                    .contained()
-                    .with_style(theme.container),
-            )
-            .with_child(
-                Flex::row()
-                    .with_child(
-                        MouseEventHandler::<Model, _>::new(0, cx, |state, _| {
-                            let style = theme.model.style_for(state);
-                            Label::new(model, style.text.clone())
-                                .contained()
-                                .with_style(style.container)
-                        })
-                        .with_cursor_style(CursorStyle::PointingHand)
-                        .on_click(MouseButton::Left, |_, this, cx| this.cycle_model(cx)),
-                    )
-                    .with_children(remaining_tokens)
-                    .contained()
-                    .with_style(theme.model_info_container)
-                    .aligned()
-                    .top()
-                    .right(),
-            )
->>>>>>> a305d935
             .into_any()
     }
 
